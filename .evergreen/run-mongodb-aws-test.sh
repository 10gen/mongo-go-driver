--- conflicted
+++ resolved
@@ -21,8 +21,4 @@
 
 # For Go 1.16+, Go builds requires a go.mod file in the current working directory or a parent
 # directory. Spawn a new subshell, "cd" to the project directory, then run "go run".
-<<<<<<< HEAD
-(cd ${PROJECT_DIRECTORY} && go run "./internal/test/cmd/testaws/main.go")
-=======
-(cd ${PROJECT_DIRECTORY} && go run "./cmd/testaws/main.go" | tee test.suite)
->>>>>>> 9380bef4
+(cd ${PROJECT_DIRECTORY} && go run "./internal/test/cmd/testaws/main.go" | tee test.suite)