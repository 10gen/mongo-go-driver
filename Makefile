--- conflicted
+++ resolved
@@ -143,22 +143,13 @@
 evg-test-load-balancers:
 	# Load balancer should be tested with all unified tests as well as tests in the following
 	# components: retryable reads, retryable writes, change streams, initial DNS seedlist discovery.
-<<<<<<< HEAD
 	go test $(BUILD_TAGS) ./internal/test/integration -run TestUnifiedSpecs/retryable-reads -v -timeout $(TEST_TIMEOUT)s >> test.suite
 	go test $(BUILD_TAGS) ./internal/test/integration -run TestRetryableWritesSpec -v -timeout $(TEST_TIMEOUT)s >> test.suite
 	go test $(BUILD_TAGS) ./internal/test/integration -run TestChangeStreamSpec -v -timeout $(TEST_TIMEOUT)s >> test.suite
 	go test $(BUILD_TAGS) ./internal/test/integration -run TestInitialDNSSeedlistDiscoverySpec/load_balanced -v -timeout $(TEST_TIMEOUT)s >> test.suite
 	go test $(BUILD_TAGS) ./internal/test/integration -run TestLoadBalancerSupport -v -timeout $(TEST_TIMEOUT)s >> test.suite
+	go test $(BUILD_TAGS) ./internal/test/integration -run TestLoadBalancedConnectionHandshake -v -timeout $(TEST_TIMEOUT)s >> test.suite
 	go test $(BUILD_TAGS) ./internal/test/integration/unified -run TestUnifiedSpec -v -timeout $(TEST_TIMEOUT)s >> test.suite
-=======
-	go test $(BUILD_TAGS) ./mongo/integration -run TestUnifiedSpecs/retryable-reads -v -timeout $(TEST_TIMEOUT)s >> test.suite
-	go test $(BUILD_TAGS) ./mongo/integration -run TestRetryableWritesSpec -v -timeout $(TEST_TIMEOUT)s >> test.suite
-	go test $(BUILD_TAGS) ./mongo/integration -run TestChangeStreamSpec -v -timeout $(TEST_TIMEOUT)s >> test.suite
-	go test $(BUILD_TAGS) ./mongo/integration -run TestInitialDNSSeedlistDiscoverySpec/load_balanced -v -timeout $(TEST_TIMEOUT)s >> test.suite
-	go test $(BUILD_TAGS) ./mongo/integration -run TestLoadBalancerSupport -v -timeout $(TEST_TIMEOUT)s >> test.suite
-	go test $(BUILD_TAGS) ./mongo/integration -run TestLoadBalancedConnectionHandshake -v -timeout $(TEST_TIMEOUT)s >> test.suite
-	go test $(BUILD_TAGS) ./mongo/integration/unified -run TestUnifiedSpec -v -timeout $(TEST_TIMEOUT)s >> test.suite
->>>>>>> ec2153b3
 
 .PHONY: evg-test-search-index
 evg-test-search-index:
