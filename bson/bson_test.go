// Copyright (C) MongoDB, Inc. 2017-present.
//
// Licensed under the Apache License, Version 2.0 (the "License"); you may
// not use this file except in compliance with the License. You may obtain
// a copy of the License at http://www.apache.org/licenses/LICENSE-2.0

package bson

import (
	"bytes"
	"encoding/json"
	"fmt"
	"reflect"
	"strconv"
	"strings"
	"testing"
	"time"

	"github.com/google/go-cmp/cmp"
	"go.mongodb.org/mongo-driver/bson/bsonoptions"
	"go.mongodb.org/mongo-driver/internal/assert"
	"go.mongodb.org/mongo-driver/internal/require"
	"go.mongodb.org/mongo-driver/x/bsonx/bsoncore"
)

func noerr(t *testing.T, err error) {
	if err != nil {
		t.Helper()
		t.Errorf("Unexpected error: (%T)%v", err, err)
		t.FailNow()
	}
}

func TestCompareTimestamp(t *testing.T) {
	testcases := []struct {
		name     string
		tp       Timestamp
		tp2      Timestamp
		expected int
	}{
		{"equal", Timestamp{T: 12345, I: 67890}, Timestamp{T: 12345, I: 67890}, 0},
		{"T greater than", Timestamp{T: 12345, I: 67890}, Timestamp{T: 2345, I: 67890}, 1},
		{"I greater than", Timestamp{T: 12345, I: 67890}, Timestamp{T: 12345, I: 7890}, 1},
		{"T less than", Timestamp{T: 12345, I: 67890}, Timestamp{T: 112345, I: 67890}, -1},
		{"I less than", Timestamp{T: 12345, I: 67890}, Timestamp{T: 12345, I: 167890}, -1},
	}

	for _, tc := range testcases {
		t.Run(tc.name, func(t *testing.T) {
			result := CompareTimestamp(tc.tp, tc.tp2)
			require.Equal(t, tc.expected, result)
		})
	}
}

func TestTimestamp(t *testing.T) {
	t.Parallel()

	testCases := []struct {
		description     string
		tp              Timestamp
		tp2             Timestamp
		expectedAfter   bool
		expectedBefore  bool
		expectedEqual   bool
		expectedCompare int
	}{
		{
			description:     "equal",
			tp:              Timestamp{T: 12345, I: 67890},
			tp2:             Timestamp{T: 12345, I: 67890},
			expectedBefore:  false,
			expectedAfter:   false,
			expectedEqual:   true,
			expectedCompare: 0,
		},
		{
			description:     "T greater than",
			tp:              Timestamp{T: 12345, I: 67890},
			tp2:             Timestamp{T: 2345, I: 67890},
			expectedBefore:  false,
			expectedAfter:   true,
			expectedEqual:   false,
			expectedCompare: 1,
		},
		{
			description:     "I greater than",
			tp:              Timestamp{T: 12345, I: 67890},
			tp2:             Timestamp{T: 12345, I: 7890},
			expectedBefore:  false,
			expectedAfter:   true,
			expectedEqual:   false,
			expectedCompare: 1,
		},
		{
			description:     "T less than",
			tp:              Timestamp{T: 12345, I: 67890},
			tp2:             Timestamp{T: 112345, I: 67890},
			expectedBefore:  true,
			expectedAfter:   false,
			expectedEqual:   false,
			expectedCompare: -1,
		},
		{
			description:     "I less than",
			tp:              Timestamp{T: 12345, I: 67890},
			tp2:             Timestamp{T: 12345, I: 167890},
			expectedBefore:  true,
			expectedAfter:   false,
			expectedEqual:   false,
			expectedCompare: -1,
		},
	}

	for _, tc := range testCases {
		tc := tc // Capture range variable.

		t.Run(tc.description, func(t *testing.T) {
			t.Parallel()

			assert.Equal(t, tc.expectedAfter, tc.tp.After(tc.tp2), "expected After results to be the same")
			assert.Equal(t, tc.expectedBefore, tc.tp.Before(tc.tp2), "expected Before results to be the same")
			assert.Equal(t, tc.expectedEqual, tc.tp.Equal(tc.tp2), "expected Equal results to be the same")
			assert.Equal(t, tc.expectedCompare, tc.tp.Compare(tc.tp2), "expected Compare result to be the same")
		})
	}
}

func TestPrimitiveIsZero(t *testing.T) {
	testcases := []struct {
		name    string
		zero    Zeroer
		nonzero Zeroer
	}{
		{"binary", Binary{}, Binary{Data: []byte{0x01, 0x02, 0x03}, Subtype: 0xFF}},
		{"decimal128", Decimal128{}, NewDecimal128(1, 2)},
		{"objectID", ObjectID{}, NewObjectID()},
		{"regex", Regex{}, Regex{Pattern: "foo", Options: "bar"}},
		{"dbPointer", DBPointer{}, DBPointer{DB: "foobar", Pointer: ObjectID{0x01, 0x02, 0x03, 0x04, 0x05, 0x06, 0x07, 0x08, 0x09, 0x0A, 0x0B, 0x0C}}},
		{"timestamp", Timestamp{}, Timestamp{T: 12345, I: 67890}},
	}

	for _, tc := range testcases {
		t.Run(tc.name, func(t *testing.T) {
			require.True(t, tc.zero.IsZero())
			require.False(t, tc.nonzero.IsZero())
		})
	}
}

func TestRegexCompare(t *testing.T) {
	testcases := []struct {
		name string
		r1   Regex
		r2   Regex
		eq   bool
	}{
		{"equal", Regex{Pattern: "foo1", Options: "bar1"}, Regex{Pattern: "foo1", Options: "bar1"}, true},
		{"not equal", Regex{Pattern: "foo1", Options: "bar1"}, Regex{Pattern: "foo2", Options: "bar2"}, false},
		{"not equal", Regex{Pattern: "foo1", Options: "bar1"}, Regex{Pattern: "foo1", Options: "bar2"}, false},
		{"not equal", Regex{Pattern: "foo1", Options: "bar1"}, Regex{Pattern: "foo2", Options: "bar1"}, false},
	}

	for _, tc := range testcases {
		t.Run(tc.name, func(t *testing.T) {
			require.True(t, tc.r1.Equal(tc.r2) == tc.eq)
		})
	}
}

func TestDateTime(t *testing.T) {
	t.Run("json", func(t *testing.T) {
		t.Run("round trip", func(t *testing.T) {
			original := DateTime(1000)
			jsonBytes, err := json.Marshal(original)
			assert.Nil(t, err, "Marshal error: %v", err)

			var unmarshalled DateTime
			err = json.Unmarshal(jsonBytes, &unmarshalled)
			assert.Nil(t, err, "Unmarshal error: %v", err)

			assert.Equal(t, original, unmarshalled, "expected DateTime %v, got %v", original, unmarshalled)
		})
		t.Run("decode null", func(t *testing.T) {
			jsonBytes := []byte("null")
			var dt DateTime
			err := json.Unmarshal(jsonBytes, &dt)
			assert.Nil(t, err, "Unmarshal error: %v", err)
			assert.Equal(t, DateTime(0), dt, "expected DateTime value to be 0, got %v", dt)
		})
		t.Run("UTC", func(t *testing.T) {
			dt := DateTime(1681145535123)
			jsonBytes, err := json.Marshal(dt)
			assert.Nil(t, err, "Marshal error: %v", err)
			assert.Equal(t, `"2023-04-10T16:52:15.123Z"`, string(jsonBytes))
		})
	})
	t.Run("NewDateTimeFromTime", func(t *testing.T) {
		t.Run("range is not limited", func(t *testing.T) {
			// If the implementation internally calls time.Time.UnixNano(), the constructor cannot handle times after
			// the year 2262.

			timeFormat := "2006-01-02T15:04:05.999Z07:00"
			timeString := "3001-01-01T00:00:00Z"
			tt, err := time.Parse(timeFormat, timeString)
			assert.Nil(t, err, "Parse error: %v", err)

			dt := NewDateTimeFromTime(tt)
			assert.True(t, dt > 0, "expected a valid DateTime greater than 0, got %v", dt)
		})
	})
}

func TestTimeRoundTrip(t *testing.T) {
	val := struct {
		Value time.Time
		ID    string
	}{
		ID: "time-rt-test",
	}

	if !val.Value.IsZero() {
		t.Errorf("Did not get zero time as expected.")
	}

	bsonOut, err := Marshal(val)
	noerr(t, err)
	rtval := struct {
		Value time.Time
		ID    string
	}{}

	err = Unmarshal(bsonOut, &rtval)
	noerr(t, err)
	if !cmp.Equal(val, rtval) {
		t.Errorf("Did not round trip properly. got %v; want %v", val, rtval)
	}
	if !rtval.Value.IsZero() {
		t.Errorf("Did not get zero time as expected.")
	}
}

func TestNonNullTimeRoundTrip(t *testing.T) {
	now := time.Now()
	now = time.Unix(now.Unix(), 0)
	val := struct {
		Value time.Time
		ID    string
	}{
		ID:    "time-rt-test",
		Value: now,
	}

	bsonOut, err := Marshal(val)
	noerr(t, err)
	rtval := struct {
		Value time.Time
		ID    string
	}{}

	err = Unmarshal(bsonOut, &rtval)
	noerr(t, err)
	if !cmp.Equal(val, rtval) {
		t.Errorf("Did not round trip properly. got %v; want %v", val, rtval)
	}
}

func TestD(t *testing.T) {
	t.Run("can marshal", func(t *testing.T) {
		d := D{{"foo", "bar"}, {"hello", "world"}, {"pi", 3.14159}}
		idx, want := bsoncore.AppendDocumentStart(nil)
		want = bsoncore.AppendStringElement(want, "foo", "bar")
		want = bsoncore.AppendStringElement(want, "hello", "world")
		want = bsoncore.AppendDoubleElement(want, "pi", 3.14159)
		want, err := bsoncore.AppendDocumentEnd(want, idx)
		noerr(t, err)
		got, err := Marshal(d)
		noerr(t, err)
		if !bytes.Equal(got, want) {
			t.Errorf("Marshaled documents do not match. got %v; want %v", Raw(got), Raw(want))
		}
	})
	t.Run("can unmarshal", func(t *testing.T) {
		want := D{{"foo", "bar"}, {"hello", "world"}, {"pi", 3.14159}}
		idx, doc := bsoncore.AppendDocumentStart(nil)
		doc = bsoncore.AppendStringElement(doc, "foo", "bar")
		doc = bsoncore.AppendStringElement(doc, "hello", "world")
		doc = bsoncore.AppendDoubleElement(doc, "pi", 3.14159)
		doc, err := bsoncore.AppendDocumentEnd(doc, idx)
		noerr(t, err)
		var got D
		err = Unmarshal(doc, &got)
		noerr(t, err)
		if !cmp.Equal(got, want) {
			t.Errorf("Unmarshaled documents do not match. got %v; want %v", got, want)
		}
	})
}

<<<<<<< HEAD
func TestDStringer(t *testing.T) {
	got := D{{"a", 1}, {"b", 2}}.String()
	want := `{"a":{"$numberInt":"1"},"b":{"$numberInt":"2"}}`
	assert.Equal(t, want, got, "expected: %s, got: %s", want, got)
}

func TestMStringer(t *testing.T) {
	type msg struct {
		A json.RawMessage `json:"a"`
		B json.RawMessage `json:"b"`
	}

	var res msg
	got := M{"a": 1, "b": 2}.String()
	err := json.Unmarshal([]byte(got), &res)
	require.NoError(t, err, "Unmarshal error")

	want := msg{
		A: json.RawMessage(`{"$numberInt":"1"}`),
		B: json.RawMessage(`{"$numberInt":"2"}`),
	}

	assert.Equal(t, want, res, "returned string did not unmarshal to the expected document, returned string: %s", got)
=======
func TestD_MarshalJSON(t *testing.T) {
	t.Parallel()

	testcases := []struct {
		name     string
		test     D
		expected interface{}
	}{
		{
			"nil",
			nil,
			nil,
		},
		{
			"empty",
			D{},
			struct{}{},
		},
		{
			"non-empty",
			D{
				{"a", 42},
				{"b", true},
				{"c", "answer"},
				{"d", nil},
				{"e", 2.71828},
				{"f", A{42, true, "answer", nil, 2.71828}},
				{"g", D{{"foo", "bar"}}},
			},
			struct {
				A int                    `json:"a"`
				B bool                   `json:"b"`
				C string                 `json:"c"`
				D interface{}            `json:"d"`
				E float32                `json:"e"`
				F []interface{}          `json:"f"`
				G map[string]interface{} `json:"g"`
			}{
				A: 42,
				B: true,
				C: "answer",
				D: nil,
				E: 2.71828,
				F: []interface{}{42, true, "answer", nil, 2.71828},
				G: map[string]interface{}{"foo": "bar"},
			},
		},
	}
	for _, tc := range testcases {
		tc := tc
		t.Run("json.Marshal "+tc.name, func(t *testing.T) {
			t.Parallel()

			got, err := json.Marshal(tc.test)
			assert.NoError(t, err)
			want, _ := json.Marshal(tc.expected)
			assert.Equal(t, want, got)
		})
	}
	for _, tc := range testcases {
		tc := tc
		t.Run("json.MarshalIndent "+tc.name, func(t *testing.T) {
			t.Parallel()

			got, err := json.MarshalIndent(tc.test, "<prefix>", "<indent>")
			assert.NoError(t, err)
			want, _ := json.MarshalIndent(tc.expected, "<prefix>", "<indent>")
			assert.Equal(t, want, got)
		})
	}
}

func TestD_UnmarshalJSON(t *testing.T) {
	t.Parallel()

	t.Run("success", func(t *testing.T) {
		t.Parallel()

		for _, tc := range []struct {
			name     string
			test     []byte
			expected D
		}{
			{
				"nil",
				[]byte(`null`),
				nil,
			},
			{
				"empty",
				[]byte(`{}`),
				D{},
			},
			{
				"non-empty",
				[]byte(`{"hello":"world","pi":3.142,"boolean":true,"nothing":null,"list":["hello world",3.142,false,null,{"Lorem":"ipsum"}],"document":{"foo":"bar"}}`),
				D{
					{"hello", "world"},
					{"pi", 3.142},
					{"boolean", true},
					{"nothing", nil},
					{"list", []interface{}{"hello world", 3.142, false, nil, D{{"Lorem", "ipsum"}}}},
					{"document", D{{"foo", "bar"}}},
				},
			},
		} {
			tc := tc
			t.Run(tc.name, func(t *testing.T) {
				t.Parallel()

				var got D
				err := json.Unmarshal(tc.test, &got)
				assert.NoError(t, err)
				assert.Equal(t, tc.expected, got)
			})
		}
	})

	t.Run("failure", func(t *testing.T) {
		t.Parallel()

		for _, tc := range []struct {
			name string
			test string
		}{
			{
				"illegal",
				`nil`,
			},
			{
				"invalid",
				`{"pi": 3.142ipsum}`,
			},
			{
				"malformatted",
				`{"pi", 3.142}`,
			},
			{
				"truncated",
				`{"pi": 3.142`,
			},
			{
				"array type",
				`["pi", 3.142]`,
			},
			{
				"boolean type",
				`true`,
			},
		} {
			tc := tc
			t.Run(tc.name, func(t *testing.T) {
				t.Parallel()

				var a map[string]interface{}
				want := json.Unmarshal([]byte(tc.test), &a)
				var b D
				got := json.Unmarshal([]byte(tc.test), &b)
				switch w := want.(type) {
				case *json.UnmarshalTypeError:
					w.Type = reflect.TypeOf(b)
					require.IsType(t, want, got)
					g := got.(*json.UnmarshalTypeError)
					assert.Equal(t, w, g)
				default:
					assert.Equal(t, want, got)
				}
			})
		}
	})
>>>>>>> 1c1de4c7
}

type stringerString string

func (ss stringerString) String() string {
	return "bar"
}

type keyBool bool

func (kb keyBool) MarshalKey() (string, error) {
	return fmt.Sprintf("%v", kb), nil
}

func (kb *keyBool) UnmarshalKey(key string) error {
	switch key {
	case "true":
		*kb = true
	case "false":
		*kb = false
	default:
		return fmt.Errorf("invalid bool value %v", key)
	}
	return nil
}

type keyStruct struct {
	val int64
}

func (k keyStruct) MarshalText() (text []byte, err error) {
	str := strconv.FormatInt(k.val, 10)

	return []byte(str), nil
}

func (k *keyStruct) UnmarshalText(text []byte) error {
	val, err := strconv.ParseInt(string(text), 10, 64)
	if err != nil {
		return err
	}

	*k = keyStruct{
		val: val,
	}

	return nil
}

func TestMapCodec(t *testing.T) {
	t.Run("EncodeKeysWithStringer", func(t *testing.T) {
		strstr := stringerString("foo")
		mapObj := map[stringerString]int{strstr: 1}
		testCases := []struct {
			name string
			opts *bsonoptions.MapCodecOptions
			key  string
		}{
			{"default", bsonoptions.MapCodec(), "foo"},
			{"true", bsonoptions.MapCodec().SetEncodeKeysWithStringer(true), "bar"},
			{"false", bsonoptions.MapCodec().SetEncodeKeysWithStringer(false), "foo"},
		}
		for _, tc := range testCases {
			t.Run(tc.name, func(t *testing.T) {
				mapCodec := NewMapCodec(tc.opts)
				mapRegistry := NewRegistry()
				mapRegistry.RegisterKindEncoder(reflect.Map, mapCodec)
				buf := new(bytes.Buffer)
				vw := NewValueWriter(buf)
				enc := NewEncoder(vw)
				enc.SetRegistry(mapRegistry)
				err := enc.Encode(mapObj)
				assert.Nil(t, err, "Encode error: %v", err)
				str := buf.String()
				assert.True(t, strings.Contains(str, tc.key), "expected result to contain %v, got: %v", tc.key, str)
			})
		}
	})

	t.Run("keys implements keyMarshaler and keyUnmarshaler", func(t *testing.T) {
		mapObj := map[keyBool]int{keyBool(true): 1}

		doc, err := Marshal(mapObj)
		assert.Nil(t, err, "Marshal error: %v", err)
		idx, want := bsoncore.AppendDocumentStart(nil)
		want = bsoncore.AppendInt32Element(want, "true", 1)
		want, _ = bsoncore.AppendDocumentEnd(want, idx)
		assert.Equal(t, want, doc, "expected result %v, got %v", string(want), string(doc))

		var got map[keyBool]int
		err = Unmarshal(doc, &got)
		assert.Nil(t, err, "Unmarshal error: %v", err)
		assert.Equal(t, mapObj, got, "expected result %v, got %v", mapObj, got)

	})

	t.Run("keys implements encoding.TextMarshaler and encoding.TextUnmarshaler", func(t *testing.T) {
		mapObj := map[keyStruct]int{
			{val: 10}: 100,
		}

		doc, err := Marshal(mapObj)
		assert.Nil(t, err, "Marshal error: %v", err)
		idx, want := bsoncore.AppendDocumentStart(nil)
		want = bsoncore.AppendInt32Element(want, "10", 100)
		want, _ = bsoncore.AppendDocumentEnd(want, idx)
		assert.Equal(t, want, doc, "expected result %v, got %v", string(want), string(doc))

		var got map[keyStruct]int
		err = Unmarshal(doc, &got)
		assert.Nil(t, err, "Unmarshal error: %v", err)
		assert.Equal(t, mapObj, got, "expected result %v, got %v", mapObj, got)

	})
}

func TestExtJSONEscapeKey(t *testing.T) {
	doc := D{{Key: "\\usb#", Value: int32(1)}}
	b, err := MarshalExtJSON(&doc, false, false)
	noerr(t, err)

	want := "{\"\\\\usb#\":1}"
	if diff := cmp.Diff(want, string(b)); diff != "" {
		t.Errorf("Marshaled documents do not match. got %v, want %v", string(b), want)
	}

	var got D
	err = UnmarshalExtJSON(b, false, &got)
	noerr(t, err)
	if !cmp.Equal(got, doc) {
		t.Errorf("Unmarshaled documents do not match. got %v; want %v", got, doc)
	}
}

func TestBsoncoreArray(t *testing.T) {
	type BSONDocumentArray struct {
		Array []D `bson:"array"`
	}

	type BSONArray struct {
		Array bsoncore.Array `bson:"array"`
	}

	bda := BSONDocumentArray{
		Array: []D{
			{{"x", 1}},
			{{"x", 2}},
			{{"x", 3}},
		},
	}

	expectedBSON, err := Marshal(bda)
	assert.Nil(t, err, "Marshal bsoncore.Document array error: %v", err)

	var ba BSONArray
	err = Unmarshal(expectedBSON, &ba)
	assert.Nil(t, err, "Unmarshal error: %v", err)

	actualBSON, err := Marshal(ba)
	assert.Nil(t, err, "Marshal bsoncore.Array error: %v", err)

	assert.Equal(t, expectedBSON, actualBSON,
		"expected BSON to be %v after Marshalling again; got %v", expectedBSON, actualBSON)

	doc := bsoncore.Document(actualBSON)
	v := doc.Lookup("array")
	assert.Equal(t, bsoncore.TypeArray, v.Type, "expected type array, got %v", v.Type)
}

var baseTime = time.Date(2024, 10, 11, 12, 13, 14, 12345678, time.UTC)

func BenchmarkDateTimeMarshalJSON(b *testing.B) {
	t := NewDateTimeFromTime(baseTime)
	data, err := t.MarshalJSON()
	if err != nil {
		b.Fatal(err)
	}
	b.ReportAllocs()
	b.SetBytes(int64(len(data)))
	for i := 0; i < b.N; i++ {
		if _, err := t.MarshalJSON(); err != nil {
			b.Fatal(err)
		}
	}
}

func BenchmarkDateTimeUnmarshalJSON(b *testing.B) {
	t := NewDateTimeFromTime(baseTime)
	data, err := t.MarshalJSON()
	if err != nil {
		b.Fatal(err)
	}
	b.ReportAllocs()
	b.SetBytes(int64(len(data)))
	for i := 0; i < b.N; i++ {
		var dt DateTime
		if err := dt.UnmarshalJSON(data); err != nil {
			b.Fatal(err)
		}
	}
}<|MERGE_RESOLUTION|>--- conflicted
+++ resolved
@@ -297,7 +297,6 @@
 	})
 }
 
-<<<<<<< HEAD
 func TestDStringer(t *testing.T) {
 	got := D{{"a", 1}, {"b", 2}}.String()
 	want := `{"a":{"$numberInt":"1"},"b":{"$numberInt":"2"}}`
@@ -321,7 +320,7 @@
 	}
 
 	assert.Equal(t, want, res, "returned string did not unmarshal to the expected document, returned string: %s", got)
-=======
+}
 func TestD_MarshalJSON(t *testing.T) {
 	t.Parallel()
 
@@ -492,7 +491,6 @@
 			})
 		}
 	})
->>>>>>> 1c1de4c7
 }
 
 type stringerString string
