--- conflicted
+++ resolved
@@ -21,13 +21,8 @@
 	for _, tc := range marshalingTestCases {
 		t.Run(tc.name, func(t *testing.T) {
 			got := make(sliceWriter, 0, 1024)
-<<<<<<< HEAD
-			vw := NewValueWriter(&got)
+			vw := NewDocumentWriter(&got)
 			reg := defaultRegistry
-=======
-			vw := NewDocumentWriter(&got)
-			reg := DefaultRegistry
->>>>>>> 060b2b29
 			encoder, err := reg.LookupEncoder(reflect.TypeOf(tc.val))
 			noerr(t, err)
 			err = encoder.EncodeValue(EncodeContext{Registry: reg}, vw, reflect.ValueOf(tc.val))
