--- conflicted
+++ resolved
@@ -10,22 +10,13 @@
 	github.com/xdg-go/scram v1.1.2
 	github.com/xdg-go/stringprep v1.0.4
 	github.com/youmark/pkcs8 v0.0.0-20240726163527-a2c0da244d78
-<<<<<<< HEAD
 	golang.org/x/crypto v0.27.0
-=======
-	golang.org/x/crypto v0.22.0
->>>>>>> 352dcce7
 	golang.org/x/sync v0.8.0
 )
 
 require (
 	github.com/xdg-go/pbkdf2 v1.0.0 // indirect
-<<<<<<< HEAD
 	golang.org/x/text v0.18.0 // indirect
-	golang.org/x/xerrors v0.0.0-20191204190536-9bdfabe68543 // indirect
-=======
-	golang.org/x/text v0.14.0 // indirect
->>>>>>> 352dcce7
 )
 
 replace golang.org/x/net/http2 => golang.org/x/net/http2 v0.23.0 // GODRIVER-3225