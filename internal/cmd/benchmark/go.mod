--- conflicted
+++ resolved
@@ -79,13 +79,8 @@
 	github.com/yusufpapurcu/wmi v1.2.2 // indirect
 	go.mongodb.org/mongo-driver v1.12.1 // indirect
 	golang.org/x/crypto v0.27.0 // indirect
-<<<<<<< HEAD
 	golang.org/x/net v0.23.0 // indirect
-	golang.org/x/oauth2 v0.0.0-20211005180243-6b3c2da341f1 // indirect
-=======
-	golang.org/x/net v0.21.0 // indirect
 	golang.org/x/oauth2 v0.7.0 // indirect
->>>>>>> 9bda904f
 	golang.org/x/sync v0.8.0 // indirect
 	golang.org/x/sys v0.25.0 // indirect
 	golang.org/x/text v0.18.0 // indirect
