// Copyright (C) MongoDB, Inc. 2023-present.
//
// Licensed under the Apache License, Version 2.0 (the "License"); you may
// not use this file except in compliance with the License. You may obtain
// a copy of the License at http://www.apache.org/licenses/LICENSE-2.0

package codecutil

import (
	"bytes"
	"errors"
	"fmt"
	"io"
	"reflect"

	"go.mongodb.org/mongo-driver/bson"
<<<<<<< HEAD
	"go.mongodb.org/mongo-driver/bson/bsonrw"
=======
	"go.mongodb.org/mongo-driver/bson/bsoncodec"
>>>>>>> e9ced23c
	"go.mongodb.org/mongo-driver/x/bsonx/bsoncore"
)

var ErrNilValue = errors.New("value is nil")

// MarshalError is returned when attempting to transform a value into a document
// results in an error.
type MarshalError struct {
	Value interface{}
	Err   error
}

// Error implements the error interface.
func (e MarshalError) Error() string {
	return fmt.Sprintf("cannot transform type %s to a BSON Document: %v",
		reflect.TypeOf(e.Value), e.Err)
}

// EncoderFn is used to functionally construct an encoder for marshaling values.
type EncoderFn func(io.Writer) (*bson.Encoder, error)
<<<<<<< HEAD

// defaultEncoderFn will return a function that will construct an encoder with
// a BSON Value writer.
func defaultEncoderFn() EncoderFn {
	return func(w io.Writer) (*bson.Encoder, error) {
		rw, err := bsonrw.NewBSONValueWriter(w)
		if err != nil {
			return nil, err
		}

		enc, err := bson.NewEncoder(rw)
		if err != nil {
			return nil, err
		}

		return enc, nil
	}
}

// newMarshalValueEncoder will attempt to construct an encoder from the provided
// writer and encoder function. If the encoder function is not provided, then
// this function will construct an encoder with a BSON Value writer.
func newMarshalValueEncoder(w io.Writer, encFn EncoderFn) (*bson.Encoder, error) {
	if encFn == nil {
		encFn = defaultEncoderFn()
	}

	enc, err := encFn(w)
	if err != nil {
		return nil, fmt.Errorf("error configuring BSON encoder: %w", err)
	}

	return enc, nil
}
=======
>>>>>>> e9ced23c

// MarshalValue will attempt to encode the provided value with the registry and
// encoder function. If the encoder function does not exist, then this
func MarshalValue(val interface{}, encFn EncoderFn) (bsoncore.Value, error) {
	// If the val is already a bsoncore.Value, then do nothing.
	if bval, ok := val.(bsoncore.Value); ok {
		return bval, nil
	}

	if val == nil {
		return bsoncore.Value{}, ErrNilValue
	}

	buf := new(bytes.Buffer)

<<<<<<< HEAD
	enc, err := newMarshalValueEncoder(buf, encFn)
=======
	enc, err := encFn(buf)
>>>>>>> e9ced23c
	if err != nil {
		return bsoncore.Value{}, err
	}

	if err := enc.SetRegistry(registry); err != nil {
		return bsoncore.Value{}, err
	}

	// Encode the value in a single-element document with an empty key. Use
	// bsoncore to extract the first element and return the BSON value.
	err = enc.Encode(bson.D{{Key: "", Value: val}})
	if err != nil {
		return bsoncore.Value{}, MarshalError{Value: val, Err: err}
	}

	return bsoncore.Document(buf.Bytes()).Index(0).Value(), nil
}<|MERGE_RESOLUTION|>--- conflicted
+++ resolved
@@ -14,11 +14,6 @@
 	"reflect"
 
 	"go.mongodb.org/mongo-driver/bson"
-<<<<<<< HEAD
-	"go.mongodb.org/mongo-driver/bson/bsonrw"
-=======
-	"go.mongodb.org/mongo-driver/bson/bsoncodec"
->>>>>>> e9ced23c
 	"go.mongodb.org/mongo-driver/x/bsonx/bsoncore"
 )
 
@@ -39,43 +34,6 @@
 
 // EncoderFn is used to functionally construct an encoder for marshaling values.
 type EncoderFn func(io.Writer) (*bson.Encoder, error)
-<<<<<<< HEAD
-
-// defaultEncoderFn will return a function that will construct an encoder with
-// a BSON Value writer.
-func defaultEncoderFn() EncoderFn {
-	return func(w io.Writer) (*bson.Encoder, error) {
-		rw, err := bsonrw.NewBSONValueWriter(w)
-		if err != nil {
-			return nil, err
-		}
-
-		enc, err := bson.NewEncoder(rw)
-		if err != nil {
-			return nil, err
-		}
-
-		return enc, nil
-	}
-}
-
-// newMarshalValueEncoder will attempt to construct an encoder from the provided
-// writer and encoder function. If the encoder function is not provided, then
-// this function will construct an encoder with a BSON Value writer.
-func newMarshalValueEncoder(w io.Writer, encFn EncoderFn) (*bson.Encoder, error) {
-	if encFn == nil {
-		encFn = defaultEncoderFn()
-	}
-
-	enc, err := encFn(w)
-	if err != nil {
-		return nil, fmt.Errorf("error configuring BSON encoder: %w", err)
-	}
-
-	return enc, nil
-}
-=======
->>>>>>> e9ced23c
 
 // MarshalValue will attempt to encode the provided value with the registry and
 // encoder function. If the encoder function does not exist, then this
@@ -91,16 +49,8 @@
 
 	buf := new(bytes.Buffer)
 
-<<<<<<< HEAD
-	enc, err := newMarshalValueEncoder(buf, encFn)
-=======
 	enc, err := encFn(buf)
->>>>>>> e9ced23c
 	if err != nil {
-		return bsoncore.Value{}, err
-	}
-
-	if err := enc.SetRegistry(registry); err != nil {
 		return bsoncore.Value{}, err
 	}
 
