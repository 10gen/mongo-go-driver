// Copyright (C) MongoDB, Inc. 2017-present.
//
// Licensed under the Apache License, Version 2.0 (the "License"); you may
// not use this file except in compliance with the License. You may obtain
// a copy of the License at http://www.apache.org/licenses/LICENSE-2.0

//go:build cse
// +build cse

package integration

import (
	"bytes"
	"context"
	"crypto/tls"
	"encoding/base64"
	"fmt"
	"io/ioutil"
	"net"
	"net/http"
	"os"
	"path/filepath"
	"strings"
	"testing"
	"time"

	"go.mongodb.org/mongo-driver/bson"
	"go.mongodb.org/mongo-driver/event"
	"go.mongodb.org/mongo-driver/internal/assert"
	"go.mongodb.org/mongo-driver/internal/handshake"
	"go.mongodb.org/mongo-driver/internal/integration/mtest"
	"go.mongodb.org/mongo-driver/internal/integtest"
	"go.mongodb.org/mongo-driver/mongo"
	"go.mongodb.org/mongo-driver/mongo/options"
	"go.mongodb.org/mongo-driver/mongo/writeconcern"
	"go.mongodb.org/mongo-driver/x/bsonx/bsoncore"
	"go.mongodb.org/mongo-driver/x/mongo/driver/mongocrypt"
	mongocryptopts "go.mongodb.org/mongo-driver/x/mongo/driver/mongocrypt/options"
)

var (
	localMasterKey = []byte("2x44+xduTaBBkY16Er5DuADaghvS4vwdkg8tpPp3tz6gV01A1CwbD9itQ2HFDgPWOp8eMaC1Oi766JzXZBdBdbdMurdonJ1d")
)

const (
	clientEncryptionProseDir      = "../../testdata/client-side-encryption-prose"
	deterministicAlgorithm        = "AEAD_AES_256_CBC_HMAC_SHA_512-Deterministic"
	randomAlgorithm               = "AEAD_AES_256_CBC_HMAC_SHA_512-Random"
	kvNamespace                   = "keyvault.datakeys" // default namespace for the key vault collection
	keySubtype               byte = 4                   // expected subtype for data keys
	encryptedValueSubtype    byte = 6                   // expected subtypes for encrypted values
	cryptMaxBatchSizeBytes        = 2097152             // max bytes in write batch when auto encryption is enabled
	maxBsonObjSize                = 16777216            // max bytes in BSON object
)

func containsSubstring(possibleSubstrings []string, str string) bool {
	for _, possibleSubstring := range possibleSubstrings {
		if strings.Contains(str, possibleSubstring) {
			return true
		}
	}

	return false
}

func TestClientSideEncryptionProse(t *testing.T) {
	t.Parallel()

	verifyClientSideEncryptionVarsSet(t)
	mt := mtest.New(t, mtest.NewOptions().MinServerVersion("4.2").Enterprise(true).CreateClient(false))

	defaultKvClientOptions := options.Client().ApplyURI(mtest.ClusterURI())
	integtest.AddTestServerAPIVersion(defaultKvClientOptions)
	fullKmsProvidersMap := map[string]map[string]interface{}{
		"aws": {
			"accessKeyId":     awsAccessKeyID,
			"secretAccessKey": awsSecretAccessKey,
		},
		"azure": {
			"tenantId":     azureTenantID,
			"clientId":     azureClientID,
			"clientSecret": azureClientSecret,
		},
		"gcp": {
			"email":      gcpEmail,
			"privateKey": gcpPrivateKey,
		},
		"local": {"key": localMasterKey},
		"kmip": {
			"endpoint": "localhost:5698",
		},
	}

	mt.Run("1. custom key material test", func(mt *mtest.T) {
		const (
			dkCollection = "datakeys"
			idKey        = "_id"
			kvDatabase   = "keyvault"
		)

		// Create a ClientEncryption object (referred to as client_encryption) with client set as the keyVaultClient.
		// Using client, drop the collection keyvault.datakeys.
		cse := setup(mt, nil, defaultKvClientOptions, options.ClientEncryption().
			SetKmsProviders(fullKmsProvidersMap).
			SetKeyVaultNamespace(kvNamespace))

		err := cse.kvClient.Database(kvDatabase).Collection(dkCollection).Drop(context.Background())
		assert.Nil(mt, err, "error dropping %q namespace: %v", kvNamespace, err)

		// Using client_encryption, create a data key with a local KMS provider and the declared b64 custom key material
		// (given as base64).
		const b641 = `xPTAjBRG5JiPm+d3fj6XLi2q5DMXUS/f1f+SMAlhhwkhDRL0kr8r9GDLIGTAGlvC+HVjSIgdL+RKwZCvpXSyxTICWSXT` +
			`UYsWYPyu3IoHbuBZdmw2faM3WhcRIgbMReU5`

		// Decode the base64-encoded keyMaterial string.
		km, err := base64.StdEncoding.DecodeString(b641)
		assert.Nil(mt, err, "error decoding b64: %v", err)

		_, err = cse.clientEnc.CreateDataKey(context.Background(), "local", options.DataKey().SetKeyMaterial(km))
		assert.Nil(mt, err, "error creating data key: %v", err)

		// Find the resulting key document in keyvault.datakeys, save a copy of the key document, then remove the key
		// document from the collection.
		coll := cse.kvClient.Database(kvDatabase).Collection(dkCollection)

		keydoc, err := coll.FindOne(context.Background(), bson.D{}).Raw()
		assert.Nil(mt, err, "error in decoding bytes: %v", err)

		// Remove the key document from the collection.
		id, err := keydoc.LookupErr(idKey)
		assert.Nil(mt, err, "error looking up %s: %v", idKey, err)

		_, err = coll.DeleteOne(context.Background(), bson.D{{idKey, id}})
		assert.Nil(mt, err, "error deleting key document: %v", err)

		// Replace the _id field in the copied key document with a UUID with base64 value AAAAAAAAAAAAAAAAAAAAAA== (16
		// bytes all equal to 0x00) and insert the modified key document into keyvault.datakeys with majority write
		// concern.
		cidx, alteredKeydoc := bsoncore.AppendDocumentStart(nil)
		docElems, _ := keydoc.Elements()
		for _, element := range docElems {
			if key := element.Key(); key != idKey {
				alteredKeydoc = bsoncore.AppendValueElement(alteredKeydoc, key, rawValueToCoreValue(element.Value()))
			}
		}
		empty := [16]byte{}
		uuidSubtype, _ := keydoc.Lookup(idKey).Binary()
		alteredKeydoc = bsoncore.AppendBinaryElement(alteredKeydoc, idKey, uuidSubtype, empty[:])
		alteredKeydoc, _ = bsoncore.AppendDocumentEnd(alteredKeydoc, cidx)

		// Insert the copied key document into keyvault.datakeys with majority write concern.
		wcMajority := writeconcern.Majority()
		wcMajority.WTimeout = 1 * time.Second
		wcMajorityCollectionOpts := options.Collection().SetWriteConcern(wcMajority)
		wcmColl := cse.kvClient.Database(kvDatabase).Collection(dkCollection, wcMajorityCollectionOpts)
		_, err = wcmColl.InsertOne(context.Background(), alteredKeydoc)
		assert.Nil(mt, err, "error inserting altered key document: %v", err)

		// Using client_encryption, encrypt the string "test" with the modified data key using the
		// AEAD_AES_256_CBC_HMAC_SHA_512-Deterministic algorithm and assert the resulting value is equal to the
		// declared b64 constant.
		const b642 = `AQAAAAAAAAAAAAAAAAAAAAACz0ZOLuuhEYi807ZXTdhbqhLaS2/t9wLifJnnNYwiw79d75QYIZ6M/aYC1h9nCzCjZ7pG` +
			`UpAuNnkUhnIXM3PjrA==`

		empty = [16]byte{}
		keyid := bson.Binary{Subtype: 0x04, Data: empty[:]}

		encOpts := options.Encrypt().SetAlgorithm(deterministicAlgorithm).SetKeyID(keyid)
		testVal := bson.RawValue{
			Type:  bson.TypeString,
			Value: bsoncore.AppendString(nil, "test"),
		}
		actual, err := cse.clientEnc.Encrypt(context.Background(), testVal, encOpts)
		assert.Nil(mt, err, "error encrypting data: %v", err)

		expected := bson.Binary{Subtype: 0x06}
		expected.Data, _ = base64.StdEncoding.DecodeString(b642)

		assert.Equal(t, actual, expected, "expected: %v, got: %v", actual, expected)
	})
	mt.RunOpts("2. data key and double encryption", noClientOpts, func(mt *mtest.T) {
		// set up options structs
		schema := bson.D{
			{"bsonType", "object"},
			{"properties", bson.D{
				{"encrypted_placeholder", bson.D{
					{"encrypt", bson.D{
						{"keyId", "/placeholder"},
						{"bsonType", "string"},
						{"algorithm", "AEAD_AES_256_CBC_HMAC_SHA_512-Random"},
					}},
				}},
			}},
		}
		schemaMap := map[string]interface{}{"db.coll": schema}
		tlsConfig := make(map[string]*tls.Config)
		if tlsCAFileKMIP != "" && tlsClientCertificateKeyFileKMIP != "" {
			tlsOpts := map[string]interface{}{
				"tlsCertificateKeyFile": tlsClientCertificateKeyFileKMIP,
				"tlsCAFile":             tlsCAFileKMIP,
			}
			kmipConfig, err := options.BuildTLSConfig(tlsOpts)
			assert.Nil(mt, err, "BuildTLSConfig error: %v", err)
			tlsConfig["kmip"] = kmipConfig
		}

		aeo := options.AutoEncryption().
			SetKmsProviders(fullKmsProvidersMap).
			SetKeyVaultNamespace(kvNamespace).
			SetSchemaMap(schemaMap).
			SetTLSConfig(tlsConfig).
			SetExtraOptions(getCryptSharedLibExtraOptions())

		ceo := options.ClientEncryption().
			SetKmsProviders(fullKmsProvidersMap).
			SetKeyVaultNamespace(kvNamespace).
			SetTLSConfig(tlsConfig)

		awsMasterKey := bson.D{
			{"region", "us-east-1"},
			{"key", "arn:aws:kms:us-east-1:579766882180:key/89fcc2c4-08b0-4bd9-9f25-e30687b580d0"},
		}
		azureMasterKey := bson.D{
			{"keyVaultEndpoint", "key-vault-csfle.vault.azure.net"},
			{"keyName", "key-name-csfle"},
		}
		gcpMasterKey := bson.D{
			{"projectId", "devprod-drivers"},
			{"location", "global"},
			{"keyRing", "key-ring-csfle"},
			{"keyName", "key-name-csfle"},
		}
		kmipMasterKey := bson.D{}
		testCases := []struct {
			provider  string
			masterKey interface{}
		}{
			{"local", nil},
			{"aws", awsMasterKey},
			{"azure", azureMasterKey},
			{"gcp", gcpMasterKey},
			{"kmip", kmipMasterKey},
		}
		for _, tc := range testCases {
			mt.Run(tc.provider, func(mt *mtest.T) {
				if tc.provider == "kmip" && "" == os.Getenv("KMS_MOCK_SERVERS_RUNNING") {
					mt.Skipf("Skipping test as KMS_MOCK_SERVERS_RUNNING is not set")
				}
				var startedEvents []*event.CommandStartedEvent
				monitor := &event.CommandMonitor{
					Started: func(_ context.Context, evt *event.CommandStartedEvent) {
						startedEvents = append(startedEvents, evt)
					},
				}
				kvClientOpts := options.Client().ApplyURI(mtest.ClusterURI()).SetMonitor(monitor)
				integtest.AddTestServerAPIVersion(kvClientOpts)
				cpt := setup(mt, aeo, kvClientOpts, ceo)
				defer cpt.teardown(mt)

				// create data key
				keyAltName := fmt.Sprintf("%s_altname", tc.provider)
				dataKeyOpts := options.DataKey().SetKeyAltNames([]string{keyAltName})
				if tc.masterKey != nil {
					dataKeyOpts.SetMasterKey(tc.masterKey)
				}
				dataKeyID, err := cpt.clientEnc.CreateDataKey(context.Background(), tc.provider, dataKeyOpts)
				assert.Nil(mt, err, "CreateDataKey error: %v", err)
				assert.Equal(mt, keySubtype, dataKeyID.Subtype,
					"expected data key subtype %v, got %v", keySubtype, dataKeyID.Subtype)

				// assert that the key exists in the key vault
				cursor, err := cpt.keyVaultColl.Find(context.Background(), bson.D{{"_id", dataKeyID}})
				assert.Nil(mt, err, "key vault Find error: %v", err)
				assert.True(mt, cursor.Next(context.Background()), "no keys found in key vault")
				provider := cursor.Current.Lookup("masterKey", "provider").StringValue()
				assert.Equal(mt, tc.provider, provider, "expected provider %v, got %v", tc.provider, provider)
				assert.False(mt, cursor.Next(context.Background()), "unexpected document in key vault: %v", cursor.Current)

				// verify that the key was inserted using write concern majority
				assert.Equal(mt, 1, len(startedEvents), "expected 1 CommandStartedEvent, got %v", len(startedEvents))
				evt := startedEvents[0]
				assert.Equal(mt, "insert", evt.CommandName, "expected command 'insert', got '%v'", evt.CommandName)
				writeConcernVal, err := evt.Command.LookupErr("writeConcern")
				assert.Nil(mt, err, "expected writeConcern in command %s", evt.Command)
				wString := writeConcernVal.Document().Lookup("w").StringValue()
				assert.Equal(mt, "majority", wString, "expected write concern 'majority', got %v", wString)

				// encrypt a value with the new key by ID
				valueToEncrypt := fmt.Sprintf("hello %s", tc.provider)
				rawVal := bson.RawValue{Type: bson.TypeString, Value: bsoncore.AppendString(nil, valueToEncrypt)}
				encrypted, err := cpt.clientEnc.Encrypt(context.Background(), rawVal,
					options.Encrypt().SetAlgorithm(deterministicAlgorithm).SetKeyID(dataKeyID))
				assert.Nil(mt, err, "Encrypt error while encrypting value by ID: %v", err)
				assert.Equal(mt, encryptedValueSubtype, encrypted.Subtype,
					"expected encrypted value subtype %v, got %v", encryptedValueSubtype, encrypted.Subtype)

				// insert an encrypted value. the value shouldn't be encrypted again because it's not in the schema.
				_, err = cpt.cseColl.InsertOne(context.Background(), bson.D{{"_id", tc.provider}, {"value", encrypted}})
				assert.Nil(mt, err, "InsertOne error: %v", err)

				// find the inserted document. the value should be decrypted automatically
				resBytes, err := cpt.cseColl.FindOne(context.Background(), bson.D{{"_id", tc.provider}}).Raw()
				assert.Nil(mt, err, "Find error: %v", err)
				foundVal := resBytes.Lookup("value").StringValue()
				assert.Equal(mt, valueToEncrypt, foundVal, "expected value %v, got %v", valueToEncrypt, foundVal)

				// encrypt a value with an alternate name for the new key
				altEncrypted, err := cpt.clientEnc.Encrypt(context.Background(), rawVal,
					options.Encrypt().SetAlgorithm(deterministicAlgorithm).SetKeyAltName(keyAltName))
				assert.Nil(mt, err, "Encrypt error while encrypting value by alt key name: %v", err)
				assert.Equal(mt, encryptedValueSubtype, altEncrypted.Subtype,
					"expected encrypted value subtype %v, got %v", encryptedValueSubtype, altEncrypted.Subtype)
				assert.Equal(mt, encrypted.Data, altEncrypted.Data,
					"expected data %v, got %v", encrypted.Data, altEncrypted.Data)

				// insert an encrypted value for an auto-encrypted field
				_, err = cpt.cseColl.InsertOne(context.Background(), bson.D{{"encrypted_placeholder", encrypted}})
				assert.NotNil(mt, err, "expected InsertOne error, got nil")
			})
		}
	})
	mt.RunOpts("3. external key vault", noClientOpts, func(mt *mtest.T) {
		testCases := []struct {
			name          string
			externalVault bool
		}{
			{"with external vault", true},
			{"without external vault", false},
		}

		for _, tc := range testCases {
			mt.Run(tc.name, func(mt *mtest.T) {
				// setup options structs
				kmsProviders := map[string]map[string]interface{}{
					"local": {
						"key": localMasterKey,
					},
				}
				schemaMap := map[string]interface{}{"db.coll": readJSONFile(mt, "external-schema.json")}
				aeo := options.AutoEncryption().
					SetKmsProviders(kmsProviders).
					SetKeyVaultNamespace(kvNamespace).
					SetSchemaMap(schemaMap).
					SetExtraOptions(getCryptSharedLibExtraOptions())
				ceo := options.ClientEncryption().
					SetKmsProviders(kmsProviders).
					SetKeyVaultNamespace(kvNamespace)
				kvClientOpts := defaultKvClientOptions

				if tc.externalVault {
					externalKvOpts := options.Client().ApplyURI(mtest.ClusterURI()).SetAuth(options.Credential{
						Username: "fake-user",
						Password: "fake-password",
					})
					integtest.AddTestServerAPIVersion(externalKvOpts)
					aeo.SetKeyVaultClientOptions(externalKvOpts)
					kvClientOpts = externalKvOpts
				}
				cpt := setup(mt, aeo, kvClientOpts, ceo)
				defer cpt.teardown(mt)

				// manually insert data key
				key := readJSONFile(mt, "external-key.json")
				_, err := cpt.keyVaultColl.InsertOne(context.Background(), key)
				assert.Nil(mt, err, "InsertOne error for data key: %v", err)
				subtype, data := key.Lookup("_id").Binary()
				dataKeyID := bson.Binary{Subtype: subtype, Data: data}

				doc := bson.D{{"encrypted", "test"}}
				_, insertErr := cpt.cseClient.Database("db").Collection("coll").InsertOne(context.Background(), doc)
				rawVal := bson.RawValue{Type: bson.TypeString, Value: bsoncore.AppendString(nil, "test")}
				_, encErr := cpt.clientEnc.Encrypt(context.Background(), rawVal,
					options.Encrypt().SetKeyID(dataKeyID).SetAlgorithm(deterministicAlgorithm))

				if tc.externalVault {
					assert.NotNil(mt, insertErr, "expected InsertOne auth error, got nil")
					assert.NotNil(mt, encErr, "expected Encrypt auth error, got nil")
					assert.True(mt, strings.Contains(insertErr.Error(), "auth error"),
						"expected InsertOne auth error, got %v", insertErr)
					assert.True(mt, strings.Contains(encErr.Error(), "auth error"),
						"expected Encrypt auth error, got %v", insertErr)
					return
				}
				assert.Nil(mt, insertErr, "InsertOne error: %v", insertErr)
				assert.Nil(mt, encErr, "Encrypt error: %v", err)
			})
		}
	})
	mt.Run("4. bson size limits", func(mt *mtest.T) {
		kmsProviders := map[string]map[string]interface{}{
			"local": {
				"key": localMasterKey,
			},
		}
		aeo := options.AutoEncryption().
			SetKmsProviders(kmsProviders).
			SetKeyVaultNamespace(kvNamespace).
			SetExtraOptions(getCryptSharedLibExtraOptions())
		cpt := setup(mt, aeo, nil, nil)
		defer cpt.teardown(mt)

		// create coll with JSON schema
		err := mt.Client.Database("db").RunCommand(context.Background(), bson.D{
			{"create", "coll"},
			{"validator", bson.D{
				{"$jsonSchema", readJSONFile(mt, "limits-schema.json")},
			}},
		}).Err()
		assert.Nil(mt, err, "create error with validator: %v", err)

		// insert key
		key := readJSONFile(mt, "limits-key.json")
		_, err = cpt.keyVaultColl.InsertOne(context.Background(), key)
		assert.Nil(mt, err, "InsertOne error for key: %v", err)

		var builder2mb, builder16mb strings.Builder
		for i := 0; i < cryptMaxBatchSizeBytes; i++ {
			builder2mb.WriteByte('a')
		}
		for i := 0; i < maxBsonObjSize; i++ {
			builder16mb.WriteByte('a')
		}
		complete2mbStr := builder2mb.String()
		complete16mbStr := builder16mb.String()

		// insert a document over 2MiB
		doc := bson.D{{"over_2mib_under_16mib", complete2mbStr}}
		_, err = cpt.cseColl.InsertOne(context.Background(), doc)
		assert.Nil(mt, err, "InsertOne error for 2MiB document: %v", err)

		str := complete2mbStr[:cryptMaxBatchSizeBytes-2000] // remove last 2000 bytes
		limitsDoc := readJSONFile(mt, "limits-doc.json")

		// insert a doc smaller than 2MiB that is bigger than 2MiB after encryption
		var extendedLimitsDoc []byte
		extendedLimitsDoc = append(extendedLimitsDoc, limitsDoc...)
		extendedLimitsDoc = extendedLimitsDoc[:len(extendedLimitsDoc)-1] // remove last byte to add new fields
		extendedLimitsDoc = bsoncore.AppendStringElement(extendedLimitsDoc, "_id", "encryption_exceeds_2mib")
		extendedLimitsDoc = bsoncore.AppendStringElement(extendedLimitsDoc, "unencrypted", str)
		extendedLimitsDoc, _ = bsoncore.AppendDocumentEnd(extendedLimitsDoc, 0)
		_, err = cpt.cseColl.InsertOne(context.Background(), extendedLimitsDoc)
		assert.Nil(mt, err, "error inserting extended limits document: %v", err)

		// bulk insert two 2MiB documents, each over 2 MiB
		// each document should be split into its own batch because the documents are bigger than 2MiB but smaller
		// than 16MiB
		cpt.cseStarted = cpt.cseStarted[:0]
		firstDoc := bson.D{{"_id", "over_2mib_1"}, {"unencrypted", complete2mbStr}}
		secondDoc := bson.D{{"_id", "over_2mib_2"}, {"unencrypted", complete2mbStr}}
		_, err = cpt.cseColl.InsertMany(context.Background(), []interface{}{firstDoc, secondDoc})
		assert.Nil(mt, err, "InsertMany error for small documents: %v", err)
		assert.Equal(mt, 2, len(cpt.cseStarted), "expected 2 insert events, got %d", len(cpt.cseStarted))

		// bulk insert two documents
		str = complete2mbStr[:cryptMaxBatchSizeBytes-20000]
		firstBulkDoc := make([]byte, len(limitsDoc))
		copy(firstBulkDoc, limitsDoc)
		firstBulkDoc = firstBulkDoc[:len(firstBulkDoc)-1] // remove last byte to append new fields
		firstBulkDoc = bsoncore.AppendStringElement(firstBulkDoc, "_id", "encryption_exceeds_2mib_1")
		firstBulkDoc = bsoncore.AppendStringElement(firstBulkDoc, "unencrypted", string(str))
		firstBulkDoc, _ = bsoncore.AppendDocumentEnd(firstBulkDoc, 0)

		secondBulkDoc := make([]byte, len(limitsDoc))
		copy(secondBulkDoc, limitsDoc)
		secondBulkDoc = secondBulkDoc[:len(secondBulkDoc)-1] // remove last byte to append new fields
		secondBulkDoc = bsoncore.AppendStringElement(secondBulkDoc, "_id", "encryption_exceeds_2mib_2")
		secondBulkDoc = bsoncore.AppendStringElement(secondBulkDoc, "unencrypted", string(str))
		secondBulkDoc, _ = bsoncore.AppendDocumentEnd(secondBulkDoc, 0)

		cpt.cseStarted = cpt.cseStarted[:0]
		_, err = cpt.cseColl.InsertMany(context.Background(), []interface{}{firstBulkDoc, secondBulkDoc})
		assert.Nil(mt, err, "InsertMany error for large documents: %v", err)
		assert.Equal(mt, 2, len(cpt.cseStarted), "expected 2 insert events, got %d", len(cpt.cseStarted))

		// insert a document slightly smaller than 16MiB and expect the operation to succeed
		doc = bson.D{{"_id", "under_16mib"}, {"unencrypted", complete16mbStr[:maxBsonObjSize-2000]}}
		_, err = cpt.cseColl.InsertOne(context.Background(), doc)
		assert.Nil(mt, err, "InsertOne error: %v", err)

		// insert a document over 16MiB and expect the operation to fail
		var over16mb []byte
		over16mb = append(over16mb, limitsDoc...)
		over16mb = over16mb[:len(over16mb)-1] // remove last byte
		over16mb = bsoncore.AppendStringElement(over16mb, "_id", "encryption_exceeds_16mib")
		over16mb = bsoncore.AppendStringElement(over16mb, "unencrypted", complete16mbStr[:maxBsonObjSize-2000])
		over16mb, _ = bsoncore.AppendDocumentEnd(over16mb, 0)
		_, err = cpt.cseColl.InsertOne(context.Background(), over16mb)
		assert.NotNil(mt, err, "expected InsertOne error for document over 16MiB, got nil")
	})
	mt.Run("5. views are prohibited", func(mt *mtest.T) {
		mt.Parallel()

		kmsProviders := map[string]map[string]interface{}{
			"local": {
				"key": localMasterKey,
			},
		}
		aeo := options.AutoEncryption().
			SetKmsProviders(kmsProviders).
			SetKeyVaultNamespace(kvNamespace).
			SetExtraOptions(getCryptSharedLibExtraOptions())
		cpt := setup(mt, aeo, nil, nil)
		defer cpt.teardown(mt)

		// create view on db.coll
		mt.CreateCollection(mtest.Collection{
			Name:         "view",
			DB:           cpt.cseColl.Database().Name(),
			ViewOn:       "coll",
			ViewPipeline: mongo.Pipeline{},
		}, true)

		view := cpt.cseColl.Database().Collection("view")
		_, err := view.InsertOne(context.Background(), bson.D{{"_id", "insert_on_view"}})
		assert.NotNil(mt, err, "expected InsertOne error on view, got nil")
		errStr := strings.ToLower(err.Error())
		viewErrSubstr := "cannot auto encrypt a view"
		assert.True(mt, strings.Contains(errStr, viewErrSubstr),
			"expected error '%v' to contain substring '%v'", errStr, viewErrSubstr)
	})
	mt.RunOpts("6. corpus test", noClientOpts, func(mt *mtest.T) {
		if "" == os.Getenv("KMS_MOCK_SERVERS_RUNNING") {
			mt.Skipf("Skipping test as KMS_MOCK_SERVERS_RUNNING is not set")
		}
		corpusSchema := readJSONFile(mt, "corpus-schema.json")
		localSchemaMap := map[string]interface{}{
			"db.coll": corpusSchema,
		}

		tlsConfig := make(map[string]*tls.Config)
		if tlsCAFileKMIP != "" && tlsClientCertificateKeyFileKMIP != "" {
			tlsOpts := map[string]interface{}{
				"tlsCertificateKeyFile": tlsClientCertificateKeyFileKMIP,
				"tlsCAFile":             tlsCAFileKMIP,
			}
			kmipConfig, err := options.BuildTLSConfig(tlsOpts)
			assert.Nil(mt, err, "BuildTLSConfig error: %v", err)
			tlsConfig["kmip"] = kmipConfig
		}

		getBaseAutoEncryptionOpts := func() *options.AutoEncryptionOptions {
			return options.AutoEncryption().
				SetKmsProviders(fullKmsProvidersMap).
				SetKeyVaultNamespace(kvNamespace).
				SetTLSConfig(tlsConfig).
				SetExtraOptions(getCryptSharedLibExtraOptions())
		}

		testCases := []struct {
			name   string
			aeo    *options.AutoEncryptionOptions
			schema bson.Raw // the schema to create the collection. if nil, the collection won't be explicitly created
		}{
			{"remote schema", getBaseAutoEncryptionOpts(), corpusSchema},
			{"local schema", getBaseAutoEncryptionOpts().SetSchemaMap(localSchemaMap), nil},
		}

		for _, tc := range testCases {
			mt.Run(tc.name, func(mt *mtest.T) {
				ceo := options.ClientEncryption().
					SetKmsProviders(fullKmsProvidersMap).
					SetKeyVaultNamespace(kvNamespace).
					SetTLSConfig(tlsConfig)

				cpt := setup(mt, tc.aeo, defaultKvClientOptions, ceo)
				defer cpt.teardown(mt)

				// create collection with JSON schema
				if tc.schema != nil {
					db := cpt.coll.Database()
					err := db.RunCommand(context.Background(), bson.D{
						{"create", "coll"},
						{"validator", bson.D{
							{"$jsonSchema", readJSONFile(mt, "corpus-schema.json")},
						}},
					}).Err()
					assert.Nil(mt, err, "create error with validator: %v", err)
				}

				// Manually insert keys for each KMS provider into the key vault.
				_, err := cpt.keyVaultColl.InsertMany(context.Background(), []interface{}{
					readJSONFile(mt, "corpus-key-local.json"),
					readJSONFile(mt, "corpus-key-aws.json"),
					readJSONFile(mt, "corpus-key-azure.json"),
					readJSONFile(mt, "corpus-key-gcp.json"),
					readJSONFile(mt, "corpus-key-kmip.json"),
				})
				assert.Nil(mt, err, "InsertMany error for key vault: %v", err)

				// read original corpus and recursively copy over each value to new corpus, encrypting certain values
				// when needed
				corpus := readJSONFile(mt, "corpus.json")
				cidx, copied := bsoncore.AppendDocumentStart(nil)
				elems, _ := corpus.Elements()

				// Keys for top-level non-document elements that should be copied directly.
				copiedKeys := map[string]struct{}{
					"_id":           {},
					"altname_aws":   {},
					"altname_local": {},
					"altname_azure": {},
					"altname_gcp":   {},
					"altname_kmip":  {},
				}

				for _, elem := range elems {
					key := elem.Key()
					val := elem.Value()

					if _, ok := copiedKeys[key]; ok {
						copied = bsoncore.AppendStringElement(copied, key, val.StringValue())
						continue
					}

					doc := val.Document()
					switch method := doc.Lookup("method").StringValue(); method {
					case "auto":
						// Copy the value directly because it will be auto-encrypted later.
						copied = bsoncore.AppendDocumentElement(copied, key, doc)
						continue
					case "explicit":
						// Handled below.
					default:
						mt.Fatalf("unrecognized 'method' value %q", method)
					}

					// explicitly encrypt value
					algorithm := deterministicAlgorithm
					if doc.Lookup("algo").StringValue() == "rand" {
						algorithm = randomAlgorithm
					}
					eo := options.Encrypt().SetAlgorithm(algorithm)

					identifier := doc.Lookup("identifier").StringValue()
					kms := doc.Lookup("kms").StringValue()
					switch identifier {
					case "id":
						var keyID string
						switch kms {
						case "local":
							keyID = "LOCALAAAAAAAAAAAAAAAAA=="
						case "aws":
							keyID = "AWSAAAAAAAAAAAAAAAAAAA=="
						case "azure":
							keyID = "AZUREAAAAAAAAAAAAAAAAA=="
						case "gcp":
							keyID = "GCPAAAAAAAAAAAAAAAAAAA=="
						case "kmip":
							keyID = "KMIPAAAAAAAAAAAAAAAAAA=="
						default:
							mt.Fatalf("unrecognized KMS provider %q", kms)
						}

						keyIDBytes, err := base64.StdEncoding.DecodeString(keyID)
						assert.Nil(mt, err, "base64 DecodeString error: %v", err)
						eo.SetKeyID(bson.Binary{Subtype: 4, Data: keyIDBytes})
					case "altname":
						eo.SetKeyAltName(kms) // alt name for a key is the same as the KMS name
					default:
						mt.Fatalf("unrecognized identifier: %v", identifier)
					}

					// iterate over all elements in the document. copy elements directly, except for ones that need to
					// be encrypted, which should be copied after encryption.
					var nestedIdx int32
					nestedIdx, copied = bsoncore.AppendDocumentElementStart(copied, key)
					docElems, _ := doc.Elements()
					for _, de := range docElems {
						deKey := de.Key()
						deVal := de.Value()

						// element to encrypt has key "value"
						if deKey != "value" {
							copied = bsoncore.AppendValueElement(copied, deKey, rawValueToCoreValue(deVal))
							continue
						}

						encrypted, err := cpt.clientEnc.Encrypt(context.Background(), deVal, eo)
						if !doc.Lookup("allowed").Boolean() {
							// if allowed is false, encryption should error. in this case, the unencrypted value should be
							// copied over
							assert.NotNil(mt, err, "expected error encrypting value for key %v, got nil", key)
							copied = bsoncore.AppendValueElement(copied, deKey, rawValueToCoreValue(deVal))
							continue
						}

						// copy encrypted value
						assert.Nil(mt, err, "Encrypt error for key %v: %v", key, err)
						copied = bsoncore.AppendBinaryElement(copied, deKey, encrypted.Subtype, encrypted.Data)
					}
					copied, _ = bsoncore.AppendDocumentEnd(copied, nestedIdx)
				}
				copied, _ = bsoncore.AppendDocumentEnd(copied, cidx)

				// insert document with encrypted values
				_, err = cpt.cseColl.InsertOne(context.Background(), copied)
				assert.Nil(mt, err, "InsertOne error for corpus document: %v", err)

				// find document using client with encryption and assert it matches original
				decryptedDoc, err := cpt.cseColl.FindOne(context.Background(), bson.D{}).Raw()
				assert.Nil(mt, err, "Find error with encrypted client: %v", err)
				assert.Equal(mt, corpus, decryptedDoc, "expected document %v, got %v", corpus, decryptedDoc)

				// find document using a client without encryption enabled and assert fields remain encrypted
				corpusEncrypted := readJSONFile(mt, "corpus-encrypted.json")
				foundDoc, err := cpt.coll.FindOne(context.Background(), bson.D{}).Raw()
				assert.Nil(mt, err, "Find error with unencrypted client: %v", err)

				encryptedElems, _ := corpusEncrypted.Elements()
				for _, encryptedElem := range encryptedElems {
					// skip non-document fields
					encryptedDoc, ok := encryptedElem.Value().DocumentOK()
					if !ok {
						continue
					}

					allowed := encryptedDoc.Lookup("allowed").Boolean()
					expectedKey := encryptedElem.Key()
					expectedVal := encryptedDoc.Lookup("value")
					foundVal := foundDoc.Lookup(expectedKey).Document().Lookup("value")

					// for deterministic encryption, the value should be exactly equal
					// for random encryption, the value should not be equal if allowed is true
					algo := encryptedDoc.Lookup("algo").StringValue()
					switch algo {
					case "det":
						assert.True(mt, expectedVal.Equal(foundVal),
							"expected value %v for key %v, got %v", expectedVal, expectedKey, foundVal)
					case "rand":
						if allowed {
							assert.False(mt, expectedVal.Equal(foundVal),
								"expected values for key %v to be different but were %v", expectedKey, expectedVal)
						}
					}

					// if allowed is true, decrypt both values with clientEnc and validate equality
					if allowed {
						sub, data := expectedVal.Binary()
						expectedDecrypted, err := cpt.clientEnc.Decrypt(context.Background(), bson.Binary{Subtype: sub, Data: data})
						assert.Nil(mt, err, "Decrypt error: %v", err)
						sub, data = foundVal.Binary()
						actualDecrypted, err := cpt.clientEnc.Decrypt(context.Background(), bson.Binary{Subtype: sub, Data: data})
						assert.Nil(mt, err, "Decrypt error: %v", err)

						assert.True(mt, expectedDecrypted.Equal(actualDecrypted),
							"expected decrypted value %v for key %v, got %v", expectedDecrypted, expectedKey, actualDecrypted)
						continue
					}

					// if allowed is false, validate found value equals the original value in corpus
					corpusVal := corpus.Lookup(expectedKey).Document().Lookup("value")
					assert.True(mt, corpusVal.Equal(foundVal),
						"expected value %v for key %v, got %v", corpusVal, expectedKey, foundVal)
				}
			})
		}
	})
	mt.Run("7. custom endpoint", func(mt *mtest.T) {
		validKmsProviders := map[string]map[string]interface{}{
			"aws": {
				"accessKeyId":     awsAccessKeyID,
				"secretAccessKey": awsSecretAccessKey,
			},
			"azure": {
				"tenantId":                 azureTenantID,
				"clientId":                 azureClientID,
				"clientSecret":             azureClientSecret,
				"identityPlatformEndpoint": "login.microsoftonline.com:443",
			},
			"gcp": {
				"email":      gcpEmail,
				"privateKey": gcpPrivateKey,
				"endpoint":   "oauth2.googleapis.com:443",
			},
			"kmip": {
				"endpoint": "localhost:5698",
			},
		}

		tlsConfig := make(map[string]*tls.Config)
		if tlsCAFileKMIP != "" && tlsClientCertificateKeyFileKMIP != "" {
			tlsOpts := map[string]interface{}{
				"tlsCertificateKeyFile": tlsClientCertificateKeyFileKMIP,
				"tlsCAFile":             tlsCAFileKMIP,
			}
			kmipConfig, err := options.BuildTLSConfig(tlsOpts)
			assert.Nil(mt, err, "BuildTLSConfig error: %v", err)
			tlsConfig["kmip"] = kmipConfig
		}

		validClientEncryptionOptions := options.ClientEncryption().
			SetKmsProviders(validKmsProviders).
			SetKeyVaultNamespace(kvNamespace).
			SetTLSConfig(tlsConfig)

		invalidKmsProviders := map[string]map[string]interface{}{
			"azure": {
				"tenantId":                 azureTenantID,
				"clientId":                 azureClientID,
				"clientSecret":             azureClientSecret,
				"identityPlatformEndpoint": "doesnotexist.invalid:443",
			},
			"gcp": {
				"email":      gcpEmail,
				"privateKey": gcpPrivateKey,
				"endpoint":   "doesnotexist.invalid:443",
			},
			"kmip": {
				"endpoint": "doesnotexist.local:5698",
			},
		}

		invalidClientEncryptionOptions := options.ClientEncryption().
			SetKmsProviders(invalidKmsProviders).
			SetKeyVaultNamespace(kvNamespace).
			SetTLSConfig(tlsConfig)

		awsSuccessWithoutEndpoint := map[string]interface{}{
			"region": "us-east-1",
			"key":    "arn:aws:kms:us-east-1:579766882180:key/89fcc2c4-08b0-4bd9-9f25-e30687b580d0",
		}
		awsSuccessWithEndpoint := map[string]interface{}{
			"region":   "us-east-1",
			"key":      "arn:aws:kms:us-east-1:579766882180:key/89fcc2c4-08b0-4bd9-9f25-e30687b580d0",
			"endpoint": "kms.us-east-1.amazonaws.com",
		}
		awsSuccessWithHTTPSEndpoint := map[string]interface{}{
			"region":   "us-east-1",
			"key":      "arn:aws:kms:us-east-1:579766882180:key/89fcc2c4-08b0-4bd9-9f25-e30687b580d0",
			"endpoint": "kms.us-east-1.amazonaws.com:443",
		}
		awsFailureConnectionError := map[string]interface{}{
			"region":   "us-east-1",
			"key":      "arn:aws:kms:us-east-1:579766882180:key/89fcc2c4-08b0-4bd9-9f25-e30687b580d0",
			"endpoint": "kms.us-east-1.amazonaws.com:12345",
		}
		awsFailureInvalidEndpoint := map[string]interface{}{
			"region":   "us-east-1",
			"key":      "arn:aws:kms:us-east-1:579766882180:key/89fcc2c4-08b0-4bd9-9f25-e30687b580d0",
			"endpoint": "kms.us-east-2.amazonaws.com",
		}
		awsFailureParseError := map[string]interface{}{
			"region":   "us-east-1",
			"key":      "arn:aws:kms:us-east-1:579766882180:key/89fcc2c4-08b0-4bd9-9f25-e30687b580d0",
			"endpoint": "doesnotexist.invalid",
		}
		azure := map[string]interface{}{
			"keyVaultEndpoint": "key-vault-csfle.vault.azure.net",
			"keyName":          "key-name-csfle",
		}
		gcpSuccess := map[string]interface{}{
			"projectId": "devprod-drivers",
			"location":  "global",
			"keyRing":   "key-ring-csfle",
			"keyName":   "key-name-csfle",
			"endpoint":  "cloudkms.googleapis.com:443",
		}
		gcpFailure := map[string]interface{}{
			"projectId": "devprod-drivers",
			"location":  "global",
			"keyRing":   "key-ring-csfle",
			"keyName":   "key-name-csfle",
			"endpoint":  "doesnotexist.invalid:443",
		}
		kmipSuccessWithoutEndpoint := map[string]interface{}{
			"keyId": "1",
		}
		kmipSuccessWithEndpoint := map[string]interface{}{
			"keyId":    "1",
			"endpoint": "localhost:5698",
		}
		kmipFailureInvalidEndpoint := map[string]interface{}{
			"keyId":    "1",
			"endpoint": "doesnotexist.local:5698",
		}

		const (
			errConnectionRefused           = "connection refused"
			errInvalidKMSResponse          = "Invalid KMS response"
			errMongocryptError             = "mongocrypt error"
			errNoSuchHost                  = "no such host"
			errServerMisbehaving           = "server misbehaving"
			errWindowsTLSConnectionRefused = "No connection could be made because the target machine actively refused it"
		)

		testCases := []struct {
			name                                  string
			provider                              string
			masterKey                             interface{}
			errorSubstring                        []string
			testInvalidClientEncryption           bool
			invalidClientEncryptionErrorSubstring []string
		}{
			{
				name:                                  "Case 1: aws success without endpoint",
				provider:                              "aws",
				masterKey:                             awsSuccessWithoutEndpoint,
				errorSubstring:                        []string{},
				testInvalidClientEncryption:           false,
				invalidClientEncryptionErrorSubstring: []string{},
			},
			{
				name:                                  "Case 2: aws success with endpoint",
				provider:                              "aws",
				masterKey:                             awsSuccessWithEndpoint,
				errorSubstring:                        []string{},
				testInvalidClientEncryption:           false,
				invalidClientEncryptionErrorSubstring: []string{},
			},
			{
				name:                                  "Case 3: aws success with https endpoint",
				provider:                              "aws",
				masterKey:                             awsSuccessWithHTTPSEndpoint,
				errorSubstring:                        []string{},
				testInvalidClientEncryption:           false,
				invalidClientEncryptionErrorSubstring: []string{},
			},
			{
				name:                                  "Case 4: aws failure with connection error",
				provider:                              "aws",
				masterKey:                             awsFailureConnectionError,
				errorSubstring:                        []string{errConnectionRefused, errWindowsTLSConnectionRefused},
				testInvalidClientEncryption:           false,
				invalidClientEncryptionErrorSubstring: []string{},
			},
			{
				name:                                  "Case 5: aws failure with wrong endpoint",
				provider:                              "aws",
				masterKey:                             awsFailureInvalidEndpoint,
				errorSubstring:                        []string{errMongocryptError},
				testInvalidClientEncryption:           false,
				invalidClientEncryptionErrorSubstring: []string{},
			},
			{
				name:                                  "Case 6: aws failure with parse error",
				provider:                              "aws",
				masterKey:                             awsFailureParseError,
				errorSubstring:                        []string{errNoSuchHost, errServerMisbehaving},
				testInvalidClientEncryption:           false,
				invalidClientEncryptionErrorSubstring: []string{},
			},
			{
				name:                                  "Case 7: azure success",
				provider:                              "azure",
				masterKey:                             azure,
				errorSubstring:                        []string{},
				testInvalidClientEncryption:           true,
				invalidClientEncryptionErrorSubstring: []string{errNoSuchHost, errServerMisbehaving},
			},
			{
				name:                                  "Case 8: gcp success",
				provider:                              "gcp",
				masterKey:                             gcpSuccess,
				errorSubstring:                        []string{},
				testInvalidClientEncryption:           true,
				invalidClientEncryptionErrorSubstring: []string{errNoSuchHost, errServerMisbehaving},
			},
			{
				name:                                  "Case 9: gcp failure",
				provider:                              "gcp",
				masterKey:                             gcpFailure,
				errorSubstring:                        []string{errInvalidKMSResponse},
				testInvalidClientEncryption:           false,
				invalidClientEncryptionErrorSubstring: []string{},
			},
			{
				name:                                  "Case 10: kmip success without endpoint",
				provider:                              "kmip",
				masterKey:                             kmipSuccessWithoutEndpoint,
				errorSubstring:                        []string{},
				testInvalidClientEncryption:           true,
				invalidClientEncryptionErrorSubstring: []string{errNoSuchHost, errServerMisbehaving},
			},
			{
				name:                                  "Case 11: kmip success with endpoint",
				provider:                              "kmip",
				masterKey:                             kmipSuccessWithEndpoint,
				errorSubstring:                        []string{},
				testInvalidClientEncryption:           false,
				invalidClientEncryptionErrorSubstring: []string{},
			},
			{
				name:                                  "Case 12: kmip failure with invalid endpoint",
				provider:                              "kmip",
				masterKey:                             kmipFailureInvalidEndpoint,
				errorSubstring:                        []string{errNoSuchHost, errServerMisbehaving},
				testInvalidClientEncryption:           false,
				invalidClientEncryptionErrorSubstring: []string{},
			},
		}
		for _, tc := range testCases {
			mt.Run(tc.name, func(mt *mtest.T) {
				if strings.Contains(tc.name, "kmip") && "" == os.Getenv("KMS_MOCK_SERVERS_RUNNING") {
					mt.Skipf("Skipping test as KMS_MOCK_SERVERS_RUNNING is not set")
				}
				cpt := setup(mt, nil, defaultKvClientOptions, validClientEncryptionOptions)
				defer cpt.teardown(mt)

				dkOpts := options.DataKey().SetMasterKey(tc.masterKey)
				createdKey, err := cpt.clientEnc.CreateDataKey(context.Background(), tc.provider, dkOpts)
				if len(tc.errorSubstring) > 0 {
					assert.NotNil(mt, err, "expected error, got nil")

					assert.True(t, containsSubstring(tc.errorSubstring, err.Error()),
						"expected tc.errorSubstring=%v to contain %v, but it didn't", tc.errorSubstring, err.Error())

					return
				}
				assert.Nil(mt, err, "CreateDataKey error: %v", err)

				encOpts := options.Encrypt().SetKeyID(createdKey).SetAlgorithm(deterministicAlgorithm)
				testVal := bson.RawValue{
					Type:  bson.TypeString,
					Value: bsoncore.AppendString(nil, "test"),
				}
				encrypted, err := cpt.clientEnc.Encrypt(context.Background(), testVal, encOpts)
				assert.Nil(mt, err, "Encrypt error: %v", err)
				decrypted, err := cpt.clientEnc.Decrypt(context.Background(), encrypted)
				assert.Nil(mt, err, "Decrypt error: %v", err)
				assert.Equal(mt, testVal, decrypted, "expected value %s, got %s", testVal, decrypted)

				if !tc.testInvalidClientEncryption {
					return
				}

				invalidClientEncryption, err := mongo.NewClientEncryption(cpt.kvClient, invalidClientEncryptionOptions)
				assert.Nil(mt, err, "error creating invalidClientEncryption object: %v", err)
				defer invalidClientEncryption.Close(context.Background())

				invalidKeyOpts := options.DataKey().SetMasterKey(tc.masterKey)
				_, err = invalidClientEncryption.CreateDataKey(context.Background(), tc.provider, invalidKeyOpts)
				assert.NotNil(mt, err, "expected CreateDataKey error, got nil")

				assert.True(t, containsSubstring(tc.invalidClientEncryptionErrorSubstring, err.Error()),
					"expected tc.invalidClientEncryptionErrorSubstring=%v to contain %v, but it didn't",
					tc.invalidClientEncryptionErrorSubstring, err.Error())
			})
		}
	})
	mt.RunOpts("8. bypass mongocryptd spawning", noClientOpts, func(mt *mtest.T) {
		mt.Parallel()

		kmsProviders := map[string]map[string]interface{}{
			"local": {
				"key": localMasterKey,
			},
		}
		schemaMap := map[string]interface{}{
			"db.coll": readJSONFile(mt, "external-schema.json"),
		}

		// All mongocryptd options use port 27021 instead of the default 27020 to avoid interference
		// with mongocryptd instances spawned by previous tests. Explicitly disable loading the
		// crypt_shared library to make sure we're testing mongocryptd spawning behavior that is not
		// influenced by loading the crypt_shared library.
		mongocryptdBypassSpawnTrue := map[string]interface{}{
			"mongocryptdBypassSpawn":              true,
			"mongocryptdURI":                      "mongodb://localhost:27021/db?serverSelectionTimeoutMS=1000",
			"mongocryptdSpawnArgs":                []string{"--pidfilepath=bypass-spawning-mongocryptd.pid", "--port=27021"},
			"__cryptSharedLibDisabledForTestOnly": true, // Disable loading the crypt_shared library.
		}
		mongocryptdBypassSpawnFalse := map[string]interface{}{
			"mongocryptdBypassSpawn":              false,
			"mongocryptdSpawnArgs":                []string{"--pidfilepath=bypass-spawning-mongocryptd.pid", "--port=27021"},
			"__cryptSharedLibDisabledForTestOnly": true, // Disable loading the crypt_shared library.
		}
		mongocryptdBypassSpawnNotSet := map[string]interface{}{
			"mongocryptdSpawnArgs":                []string{"--pidfilepath=bypass-spawning-mongocryptd.pid", "--port=27021"},
			"__cryptSharedLibDisabledForTestOnly": true, // Disable loading the crypt_shared library.
		}

		testCases := []struct {
			name                    string
			mongocryptdOpts         map[string]interface{}
			setBypassAutoEncryption bool
			bypassAutoEncryption    bool
			bypassQueryAnalysis     bool
			useSharedLib            bool
		}{
			{
				name:            "mongocryptdBypassSpawn only",
				mongocryptdOpts: mongocryptdBypassSpawnTrue,
			},
			{
				name:                    "bypassAutoEncryption only",
				mongocryptdOpts:         mongocryptdBypassSpawnNotSet,
				setBypassAutoEncryption: true,
				bypassAutoEncryption:    true,
			},
			{
				name:                    "mongocryptdBypassSpawn false, bypassAutoEncryption true",
				mongocryptdOpts:         mongocryptdBypassSpawnFalse,
				setBypassAutoEncryption: true,
				bypassAutoEncryption:    true,
			},
			{
				name:                    "mongocryptdBypassSpawn true, bypassAutoEncryption false",
				mongocryptdOpts:         mongocryptdBypassSpawnTrue,
				setBypassAutoEncryption: true,
				bypassAutoEncryption:    false,
			},
			{
				name:                "bypassQueryAnalysis only",
				mongocryptdOpts:     mongocryptdBypassSpawnNotSet,
				bypassQueryAnalysis: true,
			},
			{
				name:         "use shared library",
				useSharedLib: true,
				mongocryptdOpts: map[string]interface{}{
					"mongocryptdURI":       "mongodb://localhost:27021/db?serverSelectionTimeoutMS=1000",
					"mongocryptdSpawnArgs": []string{"--pidfilepath=bypass-spawning-mongocryptd.pid", "--port=27021"},
					"cryptSharedLibPath":   os.Getenv("CRYPT_SHARED_LIB_PATH"),
					"cryptSharedRequired":  true,
				},
			},
		}
		for _, tc := range testCases {
			mt.Run(tc.name, func(mt *mtest.T) {
				if tc.useSharedLib && os.Getenv("CRYPT_SHARED_LIB_PATH") == "" {
					mt.Skip("CRYPT_SHARED_LIB_PATH not set, skipping")
					return
				}
				aeo := options.AutoEncryption().
					SetKmsProviders(kmsProviders).
					SetKeyVaultNamespace(kvNamespace).
					SetSchemaMap(schemaMap).
					SetExtraOptions(tc.mongocryptdOpts)
				if tc.setBypassAutoEncryption {
					aeo.SetBypassAutoEncryption(tc.bypassAutoEncryption)
				}
				aeo.SetBypassQueryAnalysis(tc.bypassQueryAnalysis)
				cpt := setup(mt, aeo, nil, nil)
				defer cpt.teardown(mt)

				_, err := cpt.cseColl.InsertOne(context.Background(), bson.D{{"unencrypted", "test"}})

				// Check for mongocryptd server selection error if auto encryption needed mongocryptd.
				if !(tc.setBypassAutoEncryption && tc.bypassAutoEncryption) && !tc.bypassQueryAnalysis && !tc.useSharedLib {
					assert.NotNil(mt, err, "expected InsertOne error, got nil")
					mcryptErr, ok := err.(mongo.MongocryptdError)
					assert.True(mt, ok, "expected error type %T, got %v of type %T", mongo.MongocryptdError{}, err, err)
					assert.True(mt, strings.Contains(mcryptErr.Error(), "server selection error"),
						"expected mongocryptd server selection error, got %v", err)
					return
				}

				// If mongocryptd was not needed, the command should succeed. Create a new client to connect to
				// mongocryptd and verify it is not running.
				assert.Nil(mt, err, "InsertOne error: %v", err)

				mcryptOpts := options.Client().ApplyURI("mongodb://localhost:27021").
					SetServerSelectionTimeout(1 * time.Second)
				integtest.AddTestServerAPIVersion(mcryptOpts)
				mcryptClient, err := mongo.Connect(mcryptOpts)
				assert.Nil(mt, err, "mongocryptd Connect error: %v", err)

				err = mcryptClient.Database("admin").RunCommand(context.Background(), bson.D{{handshake.LegacyHelloLowercase, 1}}).Err()
				assert.NotNil(mt, err, "expected mongocryptd legacy hello error, got nil")
				assert.True(mt, strings.Contains(err.Error(), "server selection error"),
					"expected mongocryptd server selection error, got %v", err)
			})
		}
	})
	changeStreamOpts := mtest.NewOptions().
		CreateClient(false).
		Topologies(mtest.ReplicaSet)
	mt.RunOpts("change streams", changeStreamOpts, func(mt *mtest.T) {
		// Change streams can't easily fit into the spec test format because of their tailable nature, so there are two
		// prose tests for them instead:
		//
		// 1. Auto-encryption errors for Watch operations. Collection-level change streams error because the
		// $changeStream aggregation stage is not valid for encryption. Client and database-level streams error because
		// only collection-level operations are valid for encryption.
		//
		// 2. Events are automatically decrypted: If the Watch() is done with BypassAutoEncryption=true, the Watch
		// should succeed and subsequent getMore calls should decrypt documents when necessary.

		var testConfig struct {
			JSONSchema        bson.Raw   `bson:"json_schema"`
			KeyVaultData      []bson.Raw `bson:"key_vault_data"`
			EncryptedDocument bson.Raw   `bson:"encrypted_document"`
			DecryptedDocument bson.Raw   `bson:"decrytped_document"`
		}
		decodeJSONFile(mt, "change-streams-test.json", &testConfig)

		schemaMap := map[string]interface{}{
			"db.coll": testConfig.JSONSchema,
		}
		kmsProviders := map[string]map[string]interface{}{
			"aws": {
				"accessKeyId":     awsAccessKeyID,
				"secretAccessKey": awsSecretAccessKey,
			},
		}

		testCases := []struct {
			name       string
			streamType mongo.StreamType
		}{
			{"client", mongo.ClientStream},
			{"database", mongo.DatabaseStream},
			{"collection", mongo.CollectionStream},
		}
		mt.RunOpts("auto encryption errors", noClientOpts, func(mt *mtest.T) {
			mt.Parallel()

			for _, tc := range testCases {
				mt.Run(tc.name, func(mt *mtest.T) {
					autoEncryptionOpts := options.AutoEncryption().
						SetKmsProviders(kmsProviders).
						SetKeyVaultNamespace(kvNamespace).
						SetSchemaMap(schemaMap).
						SetExtraOptions(getCryptSharedLibExtraOptions())
					cpt := setup(mt, autoEncryptionOpts, nil, nil)
					defer cpt.teardown(mt)

					_, err := getWatcher(mt, tc.streamType, cpt).Watch(context.Background(), mongo.Pipeline{})
					assert.NotNil(mt, err, "expected Watch error: %v", err)
				})
			}
		})
		mt.RunOpts("events are automatically decrypted", noClientOpts, func(mt *mtest.T) {
			for _, tc := range testCases {
				mt.Run(tc.name, func(mt *mtest.T) {
					autoEncryptionOpts := options.AutoEncryption().
						SetKmsProviders(kmsProviders).
						SetKeyVaultNamespace(kvNamespace).
						SetSchemaMap(schemaMap).
						SetBypassAutoEncryption(true)
					cpt := setup(mt, autoEncryptionOpts, nil, nil)
					defer cpt.teardown(mt)

					// Insert key vault data so the key can be accessed when starting the change stream.
					insertDocuments(mt, cpt.keyVaultColl, testConfig.KeyVaultData)

					stream, err := getWatcher(mt, tc.streamType, cpt).Watch(context.Background(), mongo.Pipeline{})
					assert.Nil(mt, err, "Watch error: %v", err)
					defer stream.Close(context.Background())

					// Insert already encrypted data and verify that it is automatically decrypted by Next().
					insertDocuments(mt, cpt.coll, []bson.Raw{testConfig.EncryptedDocument})
					assert.True(mt, stream.Next(context.Background()), "expected Next to return true, got false")
					gotValue, err := stream.Current.LookupErr("fullDocument")
					assert.Nil(mt, err, "did not find fullDocument in stream.Current: %v", stream.Current)
					gotDocument := gotValue.Document()
					err = compareDocs(mt, testConfig.DecryptedDocument, gotDocument)
					assert.Nil(mt, err, "compareDocs error: %v", err)
				})
			}
		})
	})
	mt.RunOpts("9. deadlock tests", noClientOpts, func(mt *mtest.T) {
		testcases := []struct {
			description                            string
			maxPoolSize                            uint64
			bypassAutoEncryption                   bool
			keyVaultClientSet                      bool
			clientEncryptedTopologyOpeningExpected int
			clientEncryptedCommandStartedExpected  []startedEvent
			clientKeyVaultCommandStartedExpected   []startedEvent
		}{
			// In the following comments, "special auto encryption options" refers to the "bypassAutoEncryption" and
			// "keyVaultClient" options
			{
				// If the client has a limited maxPoolSize, and no special auto-encryption options are set, the
				// driver should create an internal Client for metadata/keyVault operations.
				"deadlock case 1", 1, false, false, 2,
				[]startedEvent{{"listCollections", "db"}, {"find", "keyvault"}, {"insert", "db"}, {"find", "db"}},
				nil,
			},
			{
				// If the client has a limited maxPoolSize, and a keyVaultClient is set, the driver should create
				// an internal Client for metadata operations.
				"deadlock case 2", 1, false, true, 2,
				[]startedEvent{{"listCollections", "db"}, {"insert", "db"}, {"find", "db"}},
				[]startedEvent{{"find", "keyvault"}},
			},
			{
				// If the client has a limited maxPoolSize, and a bypassAutomaticEncryption=true, the driver should
				// create an internal Client for keyVault operations.
				"deadlock case 3", 1, true, false, 2,
				[]startedEvent{{"find", "db"}, {"find", "keyvault"}},
				nil,
			},
			{
				// If the client has a limited maxPoolSize, bypassAutomaticEncryption=true, and a keyVaultClient is set,
				// the driver should not create an internal Client.
				"deadlock case 4", 1, true, true, 1,
				[]startedEvent{{"find", "db"}},
				[]startedEvent{{"find", "keyvault"}},
			},
			{
				// If the client has an unlimited maxPoolSize, and no special auto-encryption options are set,  the
				// driver should reuse the client for metadata/keyVault operations
				"deadlock case 5", 0, false, false, 1,
				[]startedEvent{{"listCollections", "db"}, {"listCollections", "keyvault"}, {"find", "keyvault"}, {"insert", "db"}, {"find", "db"}},
				nil,
			},
			{
				// If the client has an unlimited maxPoolSize, and a keyVaultClient is set, the driver should reuse the
				// client for metadata operations.
				"deadlock case 6", 0, false, true, 1,
				[]startedEvent{{"listCollections", "db"}, {"insert", "db"}, {"find", "db"}},
				[]startedEvent{{"find", "keyvault"}},
			},
			{
				// If the client has an unlimited maxPoolSize, and bypassAutomaticEncryption=true, the driver should
				// reuse the client for keyVault operations
				"deadlock case 7", 0, true, false, 1,
				[]startedEvent{{"find", "db"}, {"find", "keyvault"}},
				nil,
			},
			{
				// If the client has an unlimited maxPoolSize, bypassAutomaticEncryption=true, and a keyVaultClient is
				// set, the driver should not create an internal Client.
				"deadlock case 8", 0, true, true, 1,
				[]startedEvent{{"find", "db"}},
				[]startedEvent{{"find", "keyvault"}},
			},
		}

		for _, tc := range testcases {
			mt.Run(tc.description, func(mt *mtest.T) {
				var clientEncryptedEvents []startedEvent
				var clientEncryptedTopologyOpening int

				d := newDeadlockTest(mt)
				defer d.disconnect(mt)

				kmsProviders := map[string]map[string]interface{}{
					"local": {"key": localMasterKey},
				}
				aeOpts := options.AutoEncryption()
				aeOpts.SetKeyVaultNamespace("keyvault.datakeys").
					SetKmsProviders(kmsProviders).
					SetBypassAutoEncryption(tc.bypassAutoEncryption)

				// Only set the crypt_shared library extra options if bypassAutoEncryption isn't
				// true because it's invalid to set cryptSharedLibRequired=true and
				// bypassAutoEncryption=true together.
				if !tc.bypassAutoEncryption {
					aeOpts.SetExtraOptions(getCryptSharedLibExtraOptions())
				}

				if tc.keyVaultClientSet {
					integtest.AddTestServerAPIVersion(d.clientKeyVaultOpts)
					aeOpts.SetKeyVaultClientOptions(d.clientKeyVaultOpts)
				}

				ceOpts := options.Client().ApplyURI(mtest.ClusterURI()).
					SetMonitor(&event.CommandMonitor{
						Started: func(ctx context.Context, event *event.CommandStartedEvent) {
							clientEncryptedEvents = append(clientEncryptedEvents, startedEvent{event.CommandName, event.DatabaseName})
						},
					}).
					SetServerMonitor(&event.ServerMonitor{
						TopologyOpening: func(event *event.TopologyOpeningEvent) {
							clientEncryptedTopologyOpening++
						},
					}).
					SetMaxPoolSize(tc.maxPoolSize).
					SetAutoEncryptionOptions(aeOpts)

				integtest.AddTestServerAPIVersion(ceOpts)
				clientEncrypted, err := mongo.Connect(ceOpts)
				assert.Nil(mt, err, "Connect error: %v", err)
				defer clientEncrypted.Disconnect(context.Background())

				coll := clientEncrypted.Database("db").Collection("coll")
				if !tc.bypassAutoEncryption {
					_, err = coll.InsertOne(context.Background(), bson.M{"_id": 0, "encrypted": "string0"})
				} else {
					unencryptedColl := d.clientTest.Database("db").Collection("coll")
					_, err = unencryptedColl.InsertOne(context.Background(), bson.M{"_id": 0, "encrypted": d.ciphertext})
				}
				assert.Nil(mt, err, "InsertOne error: %v", err)

				raw, err := coll.FindOne(context.Background(), bson.M{"_id": 0}).Raw()
				assert.Nil(mt, err, "FindOne error: %v", err)

				expected := bsoncore.NewDocumentBuilder().
					AppendInt32("_id", 0).
					AppendString("encrypted", "string0").
					Build()
				assert.Equal(mt, bson.Raw(expected), raw, "returned value unequal, expected: %v, got: %v", expected, raw)

				assert.Equal(mt, clientEncryptedEvents, tc.clientEncryptedCommandStartedExpected, "mismatched events for clientEncrypted. Expected %v, got %v", clientEncryptedEvents, tc.clientEncryptedCommandStartedExpected)
				assert.Equal(mt, d.clientKeyVaultEvents, tc.clientKeyVaultCommandStartedExpected, "mismatched events for clientKeyVault. Expected %v, got %v", d.clientKeyVaultEvents, tc.clientKeyVaultCommandStartedExpected)
				assert.Equal(mt, clientEncryptedTopologyOpening, tc.clientEncryptedTopologyOpeningExpected, "wrong number of TopologyOpening events. Expected %v, got %v", tc.clientEncryptedTopologyOpeningExpected, clientEncryptedTopologyOpening)
			})
		}
	})

	// These tests only run when 3 KMS HTTP servers and 1 KMS KMIP server are running. See specification for port numbers and necessary arguments:
	// https://github.com/mongodb/specifications/blob/master/source/client-side-encryption/tests/README.rst#kms-tls-options-tests
	mt.RunOpts("10. kms tls tests", noClientOpts, func(mt *mtest.T) {
		kmsTlsTestcase := os.Getenv("KMS_TLS_TESTCASE")
		if kmsTlsTestcase == "" {
			mt.Skipf("Skipping test as KMS_TLS_TESTCASE is not set")
		}

		testcases := []struct {
			name       string
			port       int
			envValue   string
			errMessage string
		}{
			{
				"invalid certificate",
				9000,
				"INVALID_CERT",
				"expired",
			},
			{
				"invalid hostname",
				9001,
				"INVALID_HOSTNAME",
				"SANs",
			},
		}

		for _, tc := range testcases {
			mt.Run(tc.name, func(mt *mtest.T) {
				// Only run test if correct KMS mock server is running.
				if kmsTlsTestcase != tc.envValue {
					mt.Skipf("Skipping test as KMS_TLS_TESTCASE is set to %q, expected %v", kmsTlsTestcase, tc.envValue)
				}

				ceo := options.ClientEncryption().
					SetKmsProviders(fullKmsProvidersMap).
					SetKeyVaultNamespace(kvNamespace)
				cpt := setup(mt, nil, nil, ceo)
				defer cpt.teardown(mt)

				_, err := cpt.clientEnc.CreateDataKey(context.Background(), "aws", options.DataKey().SetMasterKey(
					bson.D{
						{"region", "us-east-1"},
						{"key", "arn:aws:kms:us-east-1:579766882180:key/89fcc2c4-08b0-4bd9-9f25-e30687b580d0"},
						{"endpoint", fmt.Sprintf("127.0.0.1:%d", tc.port)},
					},
				))
				assert.NotNil(mt, err, "expected CreateDataKey error, got nil")
				assert.True(mt, strings.Contains(err.Error(), tc.errMessage),
					"expected CreateDataKey error to contain %v, got %v", tc.errMessage, err.Error())
			})
		}
	})

	// These tests only run when 3 KMS HTTP servers and 1 KMS KMIP server are running. See specification for port numbers and necessary arguments:
	// https://github.com/mongodb/specifications/blob/master/source/client-side-encryption/tests/README.rst#kms-tls-options-tests
	mt.RunOpts("11. kms tls options tests", noClientOpts, func(mt *mtest.T) {
		if os.Getenv("KMS_MOCK_SERVERS_RUNNING") == "" {
			mt.Skipf("Skipping test as KMS_MOCK_SERVERS_RUNNING is not set")
		}
		validKmsProviders := map[string]map[string]interface{}{
			"aws": {
				"accessKeyId":     awsAccessKeyID,
				"secretAccessKey": awsSecretAccessKey,
			},
			"azure": {
				"tenantId":                 azureTenantID,
				"clientId":                 azureClientID,
				"clientSecret":             azureClientSecret,
				"identityPlatformEndpoint": "127.0.0.1:9002",
			},
			"gcp": {
				"email":      gcpEmail,
				"privateKey": gcpPrivateKey,
				"endpoint":   "127.0.0.1:9002",
			},
			"kmip": {
				"endpoint": "127.0.0.1:5698",
			},
		}

		expiredKmsProviders := map[string]map[string]interface{}{
			"aws": {
				"accessKeyId":     awsAccessKeyID,
				"secretAccessKey": awsSecretAccessKey,
			},
			"azure": {
				"tenantId":                 azureTenantID,
				"clientId":                 azureClientID,
				"clientSecret":             azureClientSecret,
				"identityPlatformEndpoint": "127.0.0.1:9000",
			},
			"gcp": {
				"email":      gcpEmail,
				"privateKey": gcpPrivateKey,
				"endpoint":   "127.0.0.1:9000",
			},
			"kmip": {
				"endpoint": "127.0.0.1:9000",
			},
		}

		invalidKmsProviders := map[string]map[string]interface{}{
			"aws": {
				"accessKeyId":     awsAccessKeyID,
				"secretAccessKey": awsSecretAccessKey,
			},
			"azure": {
				"tenantId":                 azureTenantID,
				"clientId":                 azureClientID,
				"clientSecret":             azureClientSecret,
				"identityPlatformEndpoint": "127.0.0.1:9001",
			},
			"gcp": {
				"email":      gcpEmail,
				"privateKey": gcpPrivateKey,
				"endpoint":   "127.0.0.1:9001",
			},
			"kmip": {
				"endpoint": "127.0.0.1:9001",
			},
		}

		// create valid Client Encryption options without a client certificate
		validClientEncryptionOptionsWithoutClientCert := options.ClientEncryption().
			SetKmsProviders(validKmsProviders).
			SetKeyVaultNamespace(kvNamespace)

		// make TLS opts containing client certificate and CA file
		tlsConfig := make(map[string]*tls.Config)
		if tlsCAFileKMIP != "" && tlsClientCertificateKeyFileKMIP != "" {
			clientAndCATlsMap := map[string]interface{}{
				"tlsCertificateKeyFile": tlsClientCertificateKeyFileKMIP,
				"tlsCAFile":             tlsCAFileKMIP,
			}
			certConfig, err := options.BuildTLSConfig(clientAndCATlsMap)
			assert.Nil(mt, err, "BuildTLSConfig error: %v", err)
			tlsConfig["aws"] = certConfig
			tlsConfig["azure"] = certConfig
			tlsConfig["gcp"] = certConfig
			tlsConfig["kmip"] = certConfig
		}

		// create valid Client Encryption options and set valid TLS options
		validClientEncryptionOptionsWithTLS := options.ClientEncryption().
			SetKmsProviders(validKmsProviders).
			SetKeyVaultNamespace(kvNamespace).
			SetTLSConfig(tlsConfig)

		// make TLS opts containing only CA file
		if tlsCAFileKMIP != "" {
			caTlsMap := map[string]interface{}{
				"tlsCAFile": tlsCAFileKMIP,
			}
			certConfig, err := options.BuildTLSConfig(caTlsMap)
			assert.Nil(mt, err, "BuildTLSConfig error: %v", err)
			tlsConfig["aws"] = certConfig
			tlsConfig["azure"] = certConfig
			tlsConfig["gcp"] = certConfig
			tlsConfig["kmip"] = certConfig
		}

		// create invalid Client Encryption options with expired credentials
		expiredClientEncryptionOptions := options.ClientEncryption().
			SetKmsProviders(expiredKmsProviders).
			SetKeyVaultNamespace(kvNamespace).
			SetTLSConfig(tlsConfig)

		// create invalid Client Encryption options with invalid hostnames
		invalidHostnameClientEncryptionOptions := options.ClientEncryption().
			SetKmsProviders(invalidKmsProviders).
			SetKeyVaultNamespace(kvNamespace).
			SetTLSConfig(tlsConfig)

		awsMasterKeyNoClientCert := map[string]interface{}{
			"region":   "us-east-1",
			"key":      "arn:aws:kms:us-east-1:579766882180:key/89fcc2c4-08b0-4bd9-9f25-e30687b580d0",
			"endpoint": "127.0.0.1:9002",
		}
		awsMasterKeyWithTLS := map[string]interface{}{
			"region":   "us-east-1",
			"key":      "arn:aws:kms:us-east-1:579766882180:key/89fcc2c4-08b0-4bd9-9f25-e30687b580d0",
			"endpoint": "127.0.0.1:9002",
		}
		awsMasterKeyExpired := map[string]interface{}{
			"region":   "us-east-1",
			"key":      "arn:aws:kms:us-east-1:579766882180:key/89fcc2c4-08b0-4bd9-9f25-e30687b580d0",
			"endpoint": "127.0.0.1:9000",
		}
		awsMasterKeyInvalidHostname := map[string]interface{}{
			"region":   "us-east-1",
			"key":      "arn:aws:kms:us-east-1:579766882180:key/89fcc2c4-08b0-4bd9-9f25-e30687b580d0",
			"endpoint": "127.0.0.1:9001",
		}
		azureMasterKey := map[string]interface{}{
			"keyVaultEndpoint": "doesnotexist.local",
			"keyName":          "foo",
		}
		gcpMasterKey := map[string]interface{}{
			"projectId": "foo",
			"location":  "bar",
			"keyRing":   "baz",
			"keyName":   "foo",
		}
		kmipMasterKey := map[string]interface{}{}

		testCases := []struct {
			name                     string
			masterKeyNoClientCert    interface{}
			masterKeyWithTLS         interface{}
			masterKeyExpired         interface{}
			masterKeyInvalidHostname interface{}
			tlsError                 string
			expiredError             string
			invalidHostnameError     string
		}{
			{"aws", awsMasterKeyNoClientCert, awsMasterKeyWithTLS, awsMasterKeyExpired, awsMasterKeyInvalidHostname, "parse error", "certificate has expired", "cannot validate certificate"},
			{"azure", azureMasterKey, azureMasterKey, azureMasterKey, azureMasterKey, "HTTP status=404", "certificate has expired", "cannot validate certificate"},
			{"gcp", gcpMasterKey, gcpMasterKey, gcpMasterKey, gcpMasterKey, "HTTP status=404", "certificate has expired", "cannot validate certificate"},
			{"kmip", kmipMasterKey, kmipMasterKey, kmipMasterKey, kmipMasterKey, "", "certificate has expired", "cannot validate certificate"},
		}

		for _, tc := range testCases {
			mt.Run(tc.name, func(mt *mtest.T) {
				if tc.name == "kmip" && "" == os.Getenv("KMS_MOCK_SERVERS_RUNNING") {
					mt.Skipf("Skipping test as KMS_MOCK_SERVERS_RUNNING is not set")
				}
				// call CreateDataKey with CEO no TLS with each provider and corresponding master key
				cpt := setup(mt, nil, defaultKvClientOptions, validClientEncryptionOptionsWithoutClientCert)
				defer cpt.teardown(mt)

				dkOpts := options.DataKey().SetMasterKey(tc.masterKeyNoClientCert)
				_, err := cpt.clientEnc.CreateDataKey(context.Background(), tc.name, dkOpts)

				assert.NotNil(mt, err, "expected error, got nil")
				assert.True(mt, strings.Contains(err.Error(), "certificate signed by unknown authority"),
					"expected error '%s' to contain '%s'", err.Error(), "certificate signed by unknown authority")

				// call CreateDataKey with CEO & TLS with each provider and corresponding master key
				cpt = setup(mt, nil, defaultKvClientOptions, validClientEncryptionOptionsWithTLS)

				dkOpts = options.DataKey().SetMasterKey(tc.masterKeyWithTLS)
				_, err = cpt.clientEnc.CreateDataKey(context.Background(), tc.name, dkOpts)
				// check if current test case is KMIP, which should pass
				if tc.name == "kmip" {
					assert.Nil(mt, err, "expected no error, got err: %v", err)
				} else {
					assert.NotNil(mt, err, "expected error, got nil")
					assert.True(mt, strings.Contains(err.Error(), tc.tlsError),
						"expected error '%s' to contain '%s'", err.Error(), tc.tlsError)
				}

				// call CreateDataKey with expired CEO each provider and same masterKey
				cpt = setup(mt, nil, defaultKvClientOptions, expiredClientEncryptionOptions)

				dkOpts = options.DataKey().SetMasterKey(tc.masterKeyExpired)
				_, err = cpt.clientEnc.CreateDataKey(context.Background(), tc.name, dkOpts)
				assert.NotNil(mt, err, "expected error, got nil")
				assert.True(mt, strings.Contains(err.Error(), tc.expiredError),
					"expected error '%s' to contain '%s'", err.Error(), tc.expiredError)

				// call CreateDataKey with invalid hostname CEO with each provider and same masterKey
				cpt = setup(mt, nil, defaultKvClientOptions, invalidHostnameClientEncryptionOptions)

				dkOpts = options.DataKey().SetMasterKey(tc.masterKeyInvalidHostname)
				_, err = cpt.clientEnc.CreateDataKey(context.Background(), tc.name, dkOpts)
				assert.NotNil(mt, err, "expected error, got nil")
				assert.True(mt, strings.Contains(err.Error(), tc.invalidHostnameError),
					"expected error '%s' to contain '%s'", err.Error(), tc.invalidHostnameError)
			})
		}
	})
	runOpts := mtest.NewOptions().MinServerVersion("7.0").Topologies(mtest.ReplicaSet, mtest.LoadBalanced, mtest.ShardedReplicaSet)
	// Only test MongoDB Server 7.0+. MongoDB Server 7.0 introduced a backwards breaking change to the Queryable Encryption (QE) protocol: QEv2.
	// libmongocrypt is configured to use the QEv2 protocol.
	mt.RunOpts("12. explicit encryption", runOpts, func(mt *mtest.T) {
		// Test Setup ... begin
		encryptedFields := readJSONFile(mt, "encrypted-fields.json")
		key1Document := readJSONFile(mt, "key1-document.json")
		var key1ID bson.Binary
		{
			subtype, data := key1Document.Lookup("_id").Binary()
			key1ID = bson.Binary{Subtype: subtype, Data: data}
		}

		testSetup := func() (*mongo.Client, *mongo.ClientEncryption) {
			mtest.DropEncryptedCollection(mt, mt.Client.Database("db").Collection("explicit_encryption"), encryptedFields)
			cco := options.CreateCollection().SetEncryptedFields(encryptedFields)
			err := mt.Client.Database("db").CreateCollection(context.Background(), "explicit_encryption", cco)
			assert.Nil(mt, err, "error on CreateCollection: %v", err)
			err = mt.Client.Database("keyvault").Collection("datakeys").Drop(context.Background())
			assert.Nil(mt, err, "error on Drop: %v", err)
			keyVaultClient, err := mongo.Connect(options.Client().ApplyURI(mtest.ClusterURI()))
			assert.Nil(mt, err, "error on Connect: %v", err)
			datakeysColl := keyVaultClient.Database("keyvault").Collection("datakeys", options.Collection().SetWriteConcern(mtest.MajorityWc))
			_, err = datakeysColl.InsertOne(context.Background(), key1Document)
			assert.Nil(mt, err, "error on InsertOne: %v", err)
			// Create a ClientEncryption.
			ceo := options.ClientEncryption().
				SetKeyVaultNamespace("keyvault.datakeys").
				SetKmsProviders(fullKmsProvidersMap)
			clientEncryption, err := mongo.NewClientEncryption(keyVaultClient, ceo)
			assert.Nil(mt, err, "error on NewClientEncryption: %v", err)

			// Create a MongoClient with AutoEncryptionOpts and bypassQueryAnalysis=true.
			aeo := options.AutoEncryption().
				SetKeyVaultNamespace("keyvault.datakeys").
				SetKmsProviders(fullKmsProvidersMap).
				SetBypassQueryAnalysis(true)
			co := options.Client().SetAutoEncryptionOptions(aeo).ApplyURI(mtest.ClusterURI())
			encryptedClient, err := mongo.Connect(co)
			assert.Nil(mt, err, "error on Connect: %v", err)
			return encryptedClient, clientEncryption
		}
		// Test Setup ... end

		mt.Run("case 1: can insert encrypted indexed and find", func(mt *mtest.T) {
			encryptedClient, clientEncryption := testSetup()
			defer clientEncryption.Close(context.Background())
			defer encryptedClient.Disconnect(context.Background())

			// Explicit encrypt the value "encrypted indexed value" with algorithm: "Indexed".
			eo := options.Encrypt().SetAlgorithm("Indexed").SetKeyID(key1ID).SetContentionFactor(0)
			valueToEncrypt := "encrypted indexed value"
			rawVal := bson.RawValue{Type: bson.TypeString, Value: bsoncore.AppendString(nil, valueToEncrypt)}
			insertPayload, err := clientEncryption.Encrypt(context.Background(), rawVal, eo)
			assert.Nil(mt, err, "error in Encrypt: %v", err)
			// Insert.
			coll := encryptedClient.Database("db").Collection("explicit_encryption")
			_, err = coll.InsertOne(context.Background(), bson.D{{"_id", 1}, {"encryptedIndexed", insertPayload}})
			assert.Nil(mt, err, "Error in InsertOne: %v", err)
			// Explicit encrypt an indexed value to find.
			eo = options.Encrypt().SetAlgorithm("Indexed").SetKeyID(key1ID).SetQueryType(options.QueryTypeEquality).SetContentionFactor(0)
			findPayload, err := clientEncryption.Encrypt(context.Background(), rawVal, eo)
			assert.Nil(mt, err, "error in Encrypt: %v", err)
			// Find.
			res := coll.FindOne(context.Background(), bson.D{{"encryptedIndexed", findPayload}})
			assert.Nil(mt, res.Err(), "Error in FindOne: %v", res.Err())
			got, err := res.Raw()
			assert.Nil(mt, err, "error in Raw: %v", err)
			gotValue, err := got.LookupErr("encryptedIndexed")
			assert.Nil(mt, err, "error in LookupErr: %v", err)
			assert.Equal(mt, gotValue.StringValue(), valueToEncrypt, "expected %q, got %q", valueToEncrypt, gotValue.StringValue())
		})
		mt.Run("case 2: can insert encrypted indexed and find with non-zero contention", func(mt *mtest.T) {
			encryptedClient, clientEncryption := testSetup()
			defer clientEncryption.Close(context.Background())
			defer encryptedClient.Disconnect(context.Background())

			coll := encryptedClient.Database("db").Collection("explicit_encryption")
			valueToEncrypt := "encrypted indexed value"
			rawVal := bson.RawValue{Type: bson.TypeString, Value: bsoncore.AppendString(nil, valueToEncrypt)}

			for i := 0; i < 10; i++ {
				// Explicit encrypt the value "encrypted indexed value" with algorithm: "Indexed".
				eo := options.Encrypt().SetAlgorithm("Indexed").SetKeyID(key1ID).SetContentionFactor(10)
				insertPayload, err := clientEncryption.Encrypt(context.Background(), rawVal, eo)
				assert.Nil(mt, err, "error in Encrypt: %v", err)
				// Insert.
				_, err = coll.InsertOne(context.Background(), bson.D{{"_id", i}, {"encryptedIndexed", insertPayload}})
				assert.Nil(mt, err, "Error in InsertOne: %v", err)
			}

			// Explicit encrypt an indexed value to find with default contentionFactor 0.
			{
				eo := options.Encrypt().SetAlgorithm("Indexed").SetKeyID(key1ID).SetQueryType(options.QueryTypeEquality).SetContentionFactor(0)
				findPayload, err := clientEncryption.Encrypt(context.Background(), rawVal, eo)
				assert.Nil(mt, err, "error in Encrypt: %v", err)
				// Find with contentionFactor=0.
				cursor, err := coll.Find(context.Background(), bson.D{{"encryptedIndexed", findPayload}})
				assert.Nil(mt, err, "error in Find: %v", err)
				var got []bson.Raw
				err = cursor.All(context.Background(), &got)
				assert.Nil(mt, err, "error in All: %v", err)
				assert.True(mt, len(got) < 10, "expected len(got) < 10, got: %v", len(got))
				for _, doc := range got {
					gotValue, err := doc.LookupErr("encryptedIndexed")
					assert.Nil(mt, err, "error in LookupErr: %v", err)
					assert.Equal(mt, gotValue.StringValue(), valueToEncrypt, "expected %q, got %q", valueToEncrypt, gotValue.StringValue())
				}
			}

			// Explicit encrypt an indexed value to find with contentionFactor 10.
			{
				eo := options.Encrypt().SetAlgorithm("Indexed").SetKeyID(key1ID).SetQueryType(options.QueryTypeEquality).SetContentionFactor(10)
				findPayload2, err := clientEncryption.Encrypt(context.Background(), rawVal, eo)
				assert.Nil(mt, err, "error in Encrypt: %v", err)
				// Find with contentionFactor=10.
				cursor, err := coll.Find(context.Background(), bson.D{{"encryptedIndexed", findPayload2}})
				assert.Nil(mt, err, "error in Find: %v", err)
				var got []bson.Raw
				err = cursor.All(context.Background(), &got)
				assert.Nil(mt, err, "error in All: %v", err)
				assert.True(mt, len(got) == 10, "expected len(got) == 10, got: %v", len(got))
				for _, doc := range got {
					gotValue, err := doc.LookupErr("encryptedIndexed")
					assert.Nil(mt, err, "error in LookupErr: %v", err)
					assert.Equal(mt, gotValue.StringValue(), valueToEncrypt, "expected %q, got %q", valueToEncrypt, gotValue.StringValue())
				}
			}
		})
		mt.Run("case 3: can insert encrypted unindexed", func(mt *mtest.T) {
			encryptedClient, clientEncryption := testSetup()
			defer clientEncryption.Close(context.Background())
			defer encryptedClient.Disconnect(context.Background())

			// Explicit encrypt the value "encrypted indexed value" with algorithm: "Indexed".
			eo := options.Encrypt().SetAlgorithm("Unindexed").SetKeyID(key1ID)
			valueToEncrypt := "encrypted unindexed value"
			rawVal := bson.RawValue{Type: bson.TypeString, Value: bsoncore.AppendString(nil, valueToEncrypt)}
			insertPayload, err := clientEncryption.Encrypt(context.Background(), rawVal, eo)
			assert.Nil(mt, err, "error in Encrypt: %v", err)
			// Insert.
			coll := encryptedClient.Database("db").Collection("explicit_encryption")
			_, err = coll.InsertOne(context.Background(), bson.D{{"_id", 1}, {"encryptedUnindexed", insertPayload}})
			assert.Nil(mt, err, "Error in InsertOne: %v", err)
			// Find.
			res := coll.FindOne(context.Background(), bson.D{{"_id", 1}})
			assert.Nil(mt, res.Err(), "Error in FindOne: %v", res.Err())
			got, err := res.Raw()
			assert.Nil(mt, err, "error in Raw: %v", err)
			gotValue, err := got.LookupErr("encryptedUnindexed")
			assert.Nil(mt, err, "error in LookupErr: %v", err)
			assert.Equal(mt, gotValue.StringValue(), valueToEncrypt, "expected %q, got %q", valueToEncrypt, gotValue.StringValue())
		})
		mt.Run("case 4: can roundtrip encrypted indexed", func(mt *mtest.T) {
			encryptedClient, clientEncryption := testSetup()
			defer clientEncryption.Close(context.Background())
			defer encryptedClient.Disconnect(context.Background())

			// Explicit encrypt the value "encrypted indexed value" with algorithm: "Indexed".
			eo := options.Encrypt().SetAlgorithm("Indexed").SetKeyID(key1ID).SetContentionFactor(0)
			valueToEncrypt := "encrypted indexed value"
			rawVal := bson.RawValue{Type: bson.TypeString, Value: bsoncore.AppendString(nil, valueToEncrypt)}
			payload, err := clientEncryption.Encrypt(context.Background(), rawVal, eo)
			assert.Nil(mt, err, "error in Encrypt: %v", err)
			gotValue, err := clientEncryption.Decrypt(context.Background(), payload)
			assert.Nil(mt, err, "error in Decrypt: %v", err)
			assert.Equal(mt, gotValue.StringValue(), valueToEncrypt, "expected %q, got %q", valueToEncrypt, gotValue.StringValue())
		})
		mt.Run("case 5: can roundtrip encrypted unindexed", func(mt *mtest.T) {
			encryptedClient, clientEncryption := testSetup()
			defer clientEncryption.Close(context.Background())
			defer encryptedClient.Disconnect(context.Background())

			// Explicit encrypt the value "encrypted indexed value" with algorithm: "Indexed".
			eo := options.Encrypt().SetAlgorithm("Unindexed").SetKeyID(key1ID)
			valueToEncrypt := "encrypted unindexed value"
			rawVal := bson.RawValue{Type: bson.TypeString, Value: bsoncore.AppendString(nil, valueToEncrypt)}
			payload, err := clientEncryption.Encrypt(context.Background(), rawVal, eo)
			assert.Nil(mt, err, "error in Encrypt: %v", err)
			gotValue, err := clientEncryption.Decrypt(context.Background(), payload)
			assert.Nil(mt, err, "error in Decrypt: %v", err)
			assert.Equal(mt, gotValue.StringValue(), valueToEncrypt, "expected %q, got %q", valueToEncrypt, gotValue.StringValue())
		})
	})

	runOpts = mtest.NewOptions().MinServerVersion("4.2").
		Topologies(mtest.ReplicaSet, mtest.LoadBalanced, mtest.ShardedReplicaSet)
	mt.RunOpts("13. Unique Index on keyAltNames", runOpts, func(mt *mtest.T) {
		const (
			dkCollection  = "datakeys"
			idKey         = "_id"
			kvDatabase    = "keyvault"
			defKeyAltName = "def"
			abcKeyAltName = "abc"
		)

		var cse *cseProseTest

		var initialize = func() bson.Binary {
			// Create a ClientEncryption object (referred to as client_encryption) with client set as the keyVaultClient.
			// Using client, drop the collection keyvault.datakeys.
			cse = setup(mt, nil, defaultKvClientOptions, options.ClientEncryption().
				SetKmsProviders(fullKmsProvidersMap).
				SetKeyVaultNamespace(kvNamespace))

			err := cse.kvClient.Database(kvDatabase).Collection(dkCollection).Drop(context.Background())
			assert.Nil(mt, err, "error dropping %q namespace: %v", kvNamespace, err)

			// Using client, create a unique index on keyAltNames with a partial index filter for only documents where
			// keyAltNames exists using writeConcern "majority".
			keyVaultIndex := mongo.IndexModel{
				Keys: bson.D{{"keyAltNames", 1}},
				Options: options.Index().
					SetUnique(true).
					SetName("keyAltNames_1").
					SetPartialFilterExpression(bson.D{
						{"keyAltNames", bson.D{
							{"$exists", true},
						}},
					}),
			}

			wcMajority := writeconcern.Majority()
			wcMajority.WTimeout = 1 * time.Second
			wcMajorityCollectionOpts := options.Collection().SetWriteConcern(wcMajority)
			wcmColl := cse.kvClient.Database(kvDatabase).Collection(dkCollection, wcMajorityCollectionOpts)
			_, err = wcmColl.Indexes().CreateOne(context.Background(), keyVaultIndex)
			assert.Nil(mt, err, "error creating keyAltNames index: %v", err)

			// Using client_encryption, create a data key with a local KMS provider and the keyAltName "def".
			opts := options.DataKey().SetKeyAltNames([]string{defKeyAltName})
			defKeyID, err := cse.clientEnc.CreateDataKey(context.Background(), "local", opts)
			assert.Nil(mt, err, "error creating %q data key: %v", defKeyAltName, err)
			return defKeyID
		}

		var validateAddKeyAltName = func(mt *mtest.T, cse *cseProseTest, res *mongo.SingleResult, expected ...string) {
			assert.Nil(mt, res.Err(), "error adding key alt name: %v", res.Err())

			resbytes, err := res.Raw()
			assert.Nil(mt, err, "error decoding result bytes: %v", err)

			idsubtype, iddata := bson.RawValue{Type: bson.TypeEmbeddedDocument, Value: resbytes}.
				Document().Lookup("_id").Binary()
			filter := bsoncore.NewDocumentBuilder().AppendBinary("_id", idsubtype, iddata).Build()

			ctx := context.Background()
			updatedData, err := cse.keyVaultColl.FindOne(ctx, filter).Raw()
			assert.Nil(mt, err, "error decoding result bytes: %v", err)

			updated := bson.RawValue{Type: bson.TypeEmbeddedDocument, Value: updatedData}
			updatedKeyAltNames, err := updated.Document().Lookup("keyAltNames").Array().Values()
			assert.Nil(mt, err, "error looking up raw keyAltNames: %v", err)
			assert.Equal(mt, len(updatedKeyAltNames), len(expected), "expected raw keyAltNames length to be 1")

			for idx, keyAltName := range updatedKeyAltNames {
				str := keyAltName.StringValue()
				assert.Equal(mt, str, expected[idx], "expected keyAltName to be %q, got: %q", expected[idx], str)
			}
		}

		mt.Run("case 1: createKey()", func(mt *mtest.T) {
			initialize()

			// Use client_encryption to create a new local data key with a keyAltName "abc" and assert the operation
			// does not fail.
			opts := options.DataKey().SetKeyAltNames([]string{abcKeyAltName})
			_, err := cse.clientEnc.CreateDataKey(context.Background(), "local", opts)
			assert.Nil(mt, err, "error creating %q data key: %v", abcKeyAltName, err)

			// Repeat Step 1 and assert the operation fails due to a duplicate key server error (error code 11000).
			opts = options.DataKey().SetKeyAltNames([]string{abcKeyAltName})
			_, err = cse.clientEnc.CreateDataKey(context.Background(), "local", opts)
			assert.NotNil(mt, err, "duplicate %q key did not propagate expected error", abcKeyAltName)

			e110000 := "E11000 duplicate key"
			correctError := strings.Contains(err.Error(), e110000)
			assert.True(t, correctError, "expected error to contain %q, got: %v", e110000, err)

			// Use client_encryption to create a new local data key with a keyAltName "def" and assert the operation
			// fails due to a duplicate key server error (error code 11000).
			opts = options.DataKey().SetKeyAltNames([]string{defKeyAltName})
			_, err = cse.clientEnc.CreateDataKey(context.Background(), "local", opts)
			assert.NotNil(mt, err, "duplicate %q key did not propagate expected error", defKeyAltName)

			e110000 = "E11000 duplicate key"
			correctError = strings.Contains(err.Error(), e110000)
			assert.True(t, correctError, "expected error to contain %q, got: %v", e110000, err)
		})

		mt.Run("case 2: addKeyAltName()", func(t *mtest.T) {
			defKeyID := initialize()

			var someNewKeyID bson.Binary
			// Use client_encryption to create a new local data key and assert the operation does not fail.
			var err error
			someNewKeyID, err = cse.clientEnc.CreateDataKey(context.Background(), "local")
			assert.Nil(mt, err, "error creating data key: %v", err)

			// Use client_encryption to add a keyAltName "abc" to the key created in Step 1 and assert the operation
			// does not fail.
			res := cse.clientEnc.AddKeyAltName(context.Background(), someNewKeyID, abcKeyAltName)
			validateAddKeyAltName(mt, cse, res, abcKeyAltName)

			// Repeat Step 2, assert the operation does not fail, and assert the returned key document contains the
			// keyAltName "abc" added in Step 2.
			res = cse.clientEnc.AddKeyAltName(context.Background(), someNewKeyID, abcKeyAltName)
			validateAddKeyAltName(mt, cse, res, abcKeyAltName)

			// Use client_encryption to add a keyAltName "def" to the key created in Step 1 and assert the operation
			// fails due to a duplicate key server error (error code 11000).
			res = cse.clientEnc.AddKeyAltName(context.Background(), someNewKeyID, defKeyAltName)
			assert.NotNil(mt, res.Err(), "duplicate %q key did not propagate expected error", defKeyAltName)

			e110000 := "E11000 duplicate key"
			correctError := strings.Contains(res.Err().Error(), e110000)
			assert.True(t, correctError, "expected error to contain %q, got: %v", e110000, res.Err())

			// Use client_encryption to add a keyAltName "def" to the existing key, assert the operation does not fail,
			// and assert the returned key document contains the keyAltName "def" added during Setup.
			res = cse.clientEnc.AddKeyAltName(context.Background(), defKeyID, defKeyAltName)
			validateAddKeyAltName(mt, cse, res, defKeyAltName)
		})

	})

	mt.RunOpts("16. Rewrap", runOpts, func(mt *mtest.T) {
		mt.Run("Case 1: Rewrap with separate ClientEncryption", func(mt *mtest.T) {
			dataKeyMap := map[string]bson.M{
				"aws": {
					"region": "us-east-1",
					"key":    "arn:aws:kms:us-east-1:579766882180:key/89fcc2c4-08b0-4bd9-9f25-e30687b580d0",
				},
				"azure": {
					"keyVaultEndpoint": "key-vault-csfle.vault.azure.net",
					"keyName":          "key-name-csfle",
				},
				"gcp": {
					"projectId": "devprod-drivers",
					"location":  "global",
					"keyRing":   "key-ring-csfle",
					"keyName":   "key-name-csfle",
				},
				"kmip": {},
			}

			tlsConfig := make(map[string]*tls.Config)
			if tlsCAFileKMIP != "" && tlsClientCertificateKeyFileKMIP != "" {
				tlsOpts := map[string]interface{}{
					"tlsCertificateKeyFile": tlsClientCertificateKeyFileKMIP,
					"tlsCAFile":             tlsCAFileKMIP,
				}
				kmipConfig, err := options.BuildTLSConfig(tlsOpts)
				assert.Nil(mt, err, "BuildTLSConfig error: %v", err)
				tlsConfig["kmip"] = kmipConfig
			}

			kmsProviders := []string{"local", "aws", "gcp", "azure", "kmip"}
			for _, srcProvider := range kmsProviders {
				for _, dstProvider := range kmsProviders {
					mt.Run(fmt.Sprintf("%s to %s", srcProvider, dstProvider), func(mt *mtest.T) {
						var err error
						// Drop the collection ``keyvault.datakeys``.
						{
							err = mt.Client.Database("keyvault").Collection("datakeys").Drop(context.Background())
							assert.Nil(mt, err, "error on Drop: %v", err)
						}

						// Create a ``ClientEncryption`` object named ``clientEncryption1``.
						var clientEncryption1 *mongo.ClientEncryption
						{
							var keyVaultClient *mongo.Client
							{
								co := options.Client().ApplyURI(mtest.ClusterURI())
								keyVaultClient, err = mongo.Connect(co)
								defer keyVaultClient.Disconnect(context.Background())
								integtest.AddTestServerAPIVersion(co)
								assert.Nil(mt, err, "error on Connect: %v", err)
							}
							ceOpts := options.ClientEncryption().
								SetKeyVaultNamespace("keyvault.datakeys").
								SetKmsProviders(fullKmsProvidersMap).
								SetTLSConfig(tlsConfig)
							clientEncryption1, err = mongo.NewClientEncryption(keyVaultClient, ceOpts)
							assert.Nil(mt, err, "error in NewClientEncryption: %v", err)
							defer clientEncryption1.Close(context.Background())
						}

						// Call ``clientEncryption1.createDataKey``.
						var keyID bson.Binary
						{
							dkOpts := options.DataKey()
							if val, ok := dataKeyMap[srcProvider]; ok {
								dkOpts.SetMasterKey(val)
							}
							keyID, err = clientEncryption1.CreateDataKey(context.Background(), srcProvider, dkOpts)
							assert.Nil(mt, err, "error in CreateDataKey: %v", err)
						}

						// Call ``clientEncryption1.encrypt`` with the value "test".
						var ciphertext bson.Binary
						{
							t, value, err := bson.MarshalValue("test")
							assert.Nil(mt, err, "error in MarshalValue: %v", err)
							plaintext := bson.RawValue{Type: t, Value: value}
							eOpts := options.Encrypt().SetKeyID(keyID).SetAlgorithm("AEAD_AES_256_CBC_HMAC_SHA_512-Deterministic")
							ciphertext, err = clientEncryption1.Encrypt(context.Background(), plaintext, eOpts)
							assert.Nil(mt, err, "error in Encrypt: %v", err)
						}

						// Create a ``ClientEncryption`` object named ``clientEncryption2``.
						var clientEncryption2 *mongo.ClientEncryption
						{
							var keyVaultClient *mongo.Client
							{
								co := options.Client().ApplyURI(mtest.ClusterURI())
								keyVaultClient, err = mongo.Connect(co)
								defer keyVaultClient.Disconnect(context.Background())
								integtest.AddTestServerAPIVersion(co)
								assert.Nil(mt, err, "error on Connect: %v", err)
							}
							ceOpts := options.ClientEncryption().
								SetKeyVaultNamespace("keyvault.datakeys").
								SetKmsProviders(fullKmsProvidersMap).
								SetTLSConfig(tlsConfig)
							clientEncryption2, err = mongo.NewClientEncryption(keyVaultClient, ceOpts)
							assert.Nil(mt, err, "error in NewClientEncryption: %v", err)
							defer clientEncryption2.Close(context.Background())
						}

						// Call ``clientEncryption2.rewrapManyDataKey`` with an empty ``filter``.
						{
							rwOpts := options.RewrapManyDataKey().SetProvider(dstProvider)
							if val, ok := dataKeyMap[dstProvider]; ok {
								rwOpts.SetMasterKey(val)
							}
							res, err := clientEncryption2.RewrapManyDataKey(context.Background(), bson.D{}, rwOpts)
							assert.Nil(mt, err, "error in RewrapManyDataKey: %v", err)
							assert.Equal(mt, res.BulkWriteResult.ModifiedCount, int64(1), "expected ModifiedCount of 1, got %v", res.BulkWriteResult.ModifiedCount)
						}

						// Call ``clientEncryption1.decrypt`` with the ``ciphertext``.
						{
							plaintext, err := clientEncryption1.Decrypt(context.Background(), ciphertext)
							assert.Nil(mt, err, "error in Decrypt: %v", err)
							assert.Equal(mt, plaintext.StringValue(), "test", "expected plaintext 'test', got %q", plaintext.StringValue())
						}

						// Call ``clientEncryption2.decrypt`` with the ``ciphertext``.
						{
							plaintext, err := clientEncryption2.Decrypt(context.Background(), ciphertext)
							assert.Nil(mt, err, "error in Decrypt: %v", err)
							assert.Equal(mt, plaintext.StringValue(), "test", "expected plaintext 'test', got %q", plaintext.StringValue())
						}
					})
				}
			}
		})

		mt.Run("Case 2: RewrapManyDataKeyOpts.provider is not optional", func(mt *mtest.T) {
			var err error
			var clientEncryption *mongo.ClientEncryption
			{
				var keyVaultClient *mongo.Client
				{
					co := options.Client().ApplyURI(mtest.ClusterURI())
					keyVaultClient, err = mongo.Connect(co)
					defer keyVaultClient.Disconnect(context.Background())
					integtest.AddTestServerAPIVersion(co)
					assert.Nil(mt, err, "error on Connect: %v", err)
				}
				ceOpts := options.ClientEncryption().
					SetKeyVaultNamespace("keyvault.datakeys").
					SetKmsProviders(fullKmsProvidersMap)
				clientEncryption, err = mongo.NewClientEncryption(keyVaultClient, ceOpts)
				assert.Nil(mt, err, "error in NewClientEncryption: %v", err)
				defer clientEncryption.Close(context.Background())
			}

			_, err = clientEncryption.RewrapManyDataKey(context.Background(), bson.D{}, options.RewrapManyDataKey().SetMasterKey(bson.D{}))
			assert.ErrorContains(mt, err, "expected 'Provider' to be set to identify type of 'MasterKey'")
		})
	})

	mt.RunOpts("18. Azure IMDS Credentials", noClientOpts, func(mt *mtest.T) {
		buf := new(bytes.Buffer)
		kmsProvidersMap := map[string]map[string]interface{}{
			"azure": {},
		}
		vw := bson.NewValueWriter(buf)
		err := bson.NewEncoder(vw).Encode(kmsProvidersMap)
		assert.Nil(mt, err, "error in Encode: %v", err)

		getClient := func(header http.Header) *http.Client {
			lt := &localTransport{
				header: header,
				rt:     http.DefaultTransport,
			}
			return &http.Client{
				Timeout:   30 * time.Second,
				Transport: lt,
			}
		}

		mt.Run("Case 1: Success", func(mt *mtest.T) {
			opts := &mongocryptopts.MongoCryptOptions{
				KmsProviders: buf.Bytes(),
				HTTPClient:   getClient(nil),
			}
			crypt, err := mongocrypt.NewMongoCrypt(opts)
			assert.Nil(mt, err, "error in NewMongoCrypt: %v", err)
			doc, err := crypt.GetKmsProviders(context.Background())
			assert.Nil(mt, err, "error in GetKmsProviders: %v", err)
			val, err := doc.LookupErr("azure")
			assert.Nil(mt, err, "error in LookupErr: %v", err)
			assert.Equal(mt, `{"accessToken": "magic-cookie"}`, val.String(), "expected accessToken, got %s", val.String())
		})
		mt.Run("Case 2: Empty JSON", func(mt *mtest.T) {
			header := make(http.Header)
			header.Set("X-MongoDB-HTTP-TestParams", "case=empty-json")
			opts := &mongocryptopts.MongoCryptOptions{
				KmsProviders: buf.Bytes(),
				HTTPClient:   getClient(header),
			}
			crypt, err := mongocrypt.NewMongoCrypt(opts)
			assert.Nil(mt, err, "error in NewMongoCrypt: %v", err)
			_, err = crypt.GetKmsProviders(context.Background())
			assert.ErrorContains(mt, err, "got unexpected empty accessToken")
		})
		mt.Run("Case 3: Bad JSON", func(mt *mtest.T) {
			header := make(http.Header)
			header.Set("X-MongoDB-HTTP-TestParams", "case=bad-json")
			opts := &mongocryptopts.MongoCryptOptions{
				KmsProviders: buf.Bytes(),
				HTTPClient:   getClient(header),
			}
			crypt, err := mongocrypt.NewMongoCrypt(opts)
			assert.Nil(mt, err, "error in NewMongoCrypt: %v", err)
			_, err = crypt.GetKmsProviders(context.Background())
			assert.ErrorContains(mt, err, "error reading body JSON")
		})
		mt.Run("Case 4: HTTP 404", func(mt *mtest.T) {
			header := make(http.Header)
			header.Set("X-MongoDB-HTTP-TestParams", "case=404")
			opts := &mongocryptopts.MongoCryptOptions{
				KmsProviders: buf.Bytes(),
				HTTPClient:   getClient(header),
			}
			crypt, err := mongocrypt.NewMongoCrypt(opts)
			assert.Nil(mt, err, "error in NewMongoCrypt: %v", err)
			_, err = crypt.GetKmsProviders(context.Background())
			assert.ErrorContains(mt, err, "got StatusCode: 404")
		})
		mt.Run("Case 5: HTTP 500", func(mt *mtest.T) {
			header := make(http.Header)
			header.Set("X-MongoDB-HTTP-TestParams", "case=500")
			opts := &mongocryptopts.MongoCryptOptions{
				KmsProviders: buf.Bytes(),
				HTTPClient:   getClient(header),
			}
			crypt, err := mongocrypt.NewMongoCrypt(opts)
			assert.Nil(mt, err, "error in NewMongoCrypt: %v", err)
			_, err = crypt.GetKmsProviders(context.Background())
			assert.ErrorContains(mt, err, "got StatusCode: 500")
		})
		mt.Run("Case 6: Slow Response", func(mt *mtest.T) {
			header := make(http.Header)
			header.Set("X-MongoDB-HTTP-TestParams", "case=slow")
			opts := &mongocryptopts.MongoCryptOptions{
				KmsProviders: buf.Bytes(),
				HTTPClient:   getClient(header),
			}
			crypt, err := mongocrypt.NewMongoCrypt(opts)
			assert.Nil(mt, err, "error in NewMongoCrypt: %v", err)
			_, err = crypt.GetKmsProviders(context.Background())

			possibleErrors := []string{
				"error reading response body: context deadline exceeded",    // <= 1.19 + RHEL & macOS
				"Client.Timeout or context cancellation while reading body", // > 1.20 on all OS
			}

			assert.True(t, containsSubstring(possibleErrors, err.Error()),
				"expected possibleErrors=%v to contain %v, but it didn't",
				possibleErrors, err.Error())
		})
	})

	mt.RunOpts("20. Bypass creating mongocryptd client when shared library is loaded",
		noClientOpts, func(mt *mtest.T) {
			cryptSharedLibPath := os.Getenv("CRYPT_SHARED_LIB_PATH")
			if cryptSharedLibPath == "" {
				mt.Skip("CRYPT_SHARED_LIB_PATH not set, skipping")
				return
			}

			kmsProviders := map[string]map[string]interface{}{
				"local": {
					"key": localMasterKey,
				},
			}

			// Listen for connections in a separate goroutine.
			listener := listenForConnections(t, func(c net.Conn) {
				mt.Fatalf("Unexpected connection created to mock mongocryptd goroutine")
				c.Close()
			})
			defer listener.Close()

			uri := "mongodb://" + listener.Addr().String()
			mongocryptdSpawnArgs := map[string]interface{}{
				"mongocryptdURI":     uri,
				"cryptSharedLibPath": cryptSharedLibPath,
			}

			aeo := options.AutoEncryption().SetKmsProviders(kmsProviders).
				SetExtraOptions(mongocryptdSpawnArgs)
			cliOpts := options.Client().ApplyURI(mtest.ClusterURI()).SetAutoEncryptionOptions(aeo)
			integtest.AddTestServerAPIVersion(cliOpts)
			encClient, err := mongo.Connect(cliOpts)
			assert.Nil(mt, err, "Connect error: %v", err)
			defer func() {
				err = encClient.Disconnect(context.Background())
				assert.Nil(mt, err, "encrypted client Disconnect error: %v", err)
			}()

			// Run an Insert through the encrypted client to make sure mongocryptd is started ('insert' uses the
			// mongocryptd and will wait for it to be active).
			_, err = encClient.Database("db").Collection("coll").InsertOne(context.Background(), bson.D{{"unencrypted", "test"}})
			assert.Nil(mt, err, "InsertOne error: %v", err)
		})

	// qeRunOpts are requirements for Queryable Encryption.
	qeRunOpts := mtest.NewOptions().MinServerVersion("7.0").Topologies(mtest.ReplicaSet, mtest.Sharded, mtest.LoadBalanced, mtest.ShardedReplicaSet)
	// Only test MongoDB Server 7.0+. MongoDB Server 7.0 introduced a backwards breaking change to the Queryable Encryption (QE) protocol: QEv2.
	// libmongocrypt is configured to use the QEv2 protocol.
	mt.RunOpts("21. automatic data encryption keys", qeRunOpts, func(mt *mtest.T) {
		setup := func() (*mongo.Client, *mongo.ClientEncryption, error) {
			opts := options.Client().ApplyURI(mtest.ClusterURI())
			client, err := mongo.Connect(opts)
			if err != nil {
				return nil, nil, err
			}
			client.Database("keyvault").Collection("datakeys").Drop(context.Background())
			client.Database("db").Drop(context.Background())
			ceo := options.ClientEncryption().
				SetKmsProviders(fullKmsProvidersMap).
				SetKeyVaultNamespace(kvNamespace)
			clientEnc, err := mongo.NewClientEncryption(client, ceo)
			if err != nil {
				return nil, nil, err
			}
			return client, clientEnc, nil
		}

		type KMSProviderTestcase struct {
			kmsProvider string
			masterKey   *bson.D
		}

		testcases := []KMSProviderTestcase{
			{
				kmsProvider: "local",
				masterKey:   nil,
			},
			{
				kmsProvider: "aws",
				masterKey: &bson.D{
					{"region", "us-east-1"},
					{"key", "arn:aws:kms:us-east-1:579766882180:key/89fcc2c4-08b0-4bd9-9f25-e30687b580d0"},
				},
			},
		}

		for _, tc := range testcases {
			mt.Run(tc.kmsProvider, func(mt *mtest.T) {

				mt.Run("case 1: simple creation and validation", func(mt *mtest.T) {
					client, clientEnc, err := setup()
					assert.Nil(mt, err, "setup error: %v", err)
					defer func() {
						err := clientEnc.Close(context.Background())
						assert.Nil(mt, err, "error in Close")
					}()

					var encryptedFields bson.Raw
					err = bson.UnmarshalExtJSON([]byte(`{
				"fields": [{
					"path": "ssn",
					"bsonType": "string",
					"keyId": null
				}]
			}`), true /* canonical */, &encryptedFields)
					assert.Nil(mt, err, "Unmarshal error: %v", err)

					coll, _, err := clientEnc.CreateEncryptedCollection(
						context.Background(),
						client.Database("db"),
						"testing1", options.CreateCollection().SetEncryptedFields(encryptedFields),
						"local", nil,
					)
					assert.Nil(mt, err, "CreateCollection error: %v", err)

					_, err = coll.InsertOne(context.Background(), bson.D{{"ssn", "123-45-6789"}})
					assert.ErrorContains(mt, err, "Document failed validation")
				})
				mt.Run("case 2: missing encryptedFields", func(mt *mtest.T) {
					client, clientEnc, err := setup()
					assert.Nil(mt, err, "setup error: %v", err)
					defer func() {
						err := clientEnc.Close(context.Background())
						assert.Nil(mt, err, "error in Close")
					}()

					coll, _, err := clientEnc.CreateEncryptedCollection(
						context.Background(),
						client.Database("db"),
						"testing1", options.CreateCollection(),
						"local", nil,
					)
					assert.Nil(mt, coll, "expect nil collection")
					assert.EqualError(mt, err, "no EncryptedFields defined for the collection")
				})
				mt.Run("case 3: invalid keyId", func(mt *mtest.T) {
					client, clientEnc, err := setup()
					assert.Nil(mt, err, "setup error: %v", err)
					defer func() {
						err := clientEnc.Close(context.Background())
						assert.Nil(mt, err, "error in Close")
					}()

					var encryptedFields bson.Raw
					err = bson.UnmarshalExtJSON([]byte(`{
				"fields": [{
					"path": "ssn",
					"bsonType": "string",
					"keyId": false
				}]
			}`), true /* canonical */, &encryptedFields)
					assert.Nil(mt, err, "Unmarshal error: %v", err)

					_, _, err = clientEnc.CreateEncryptedCollection(
						context.Background(),
						client.Database("db"),
						"testing1", options.CreateCollection().SetEncryptedFields(encryptedFields),
						"local", nil,
					)
					assert.ErrorContains(mt, err, "BSON field 'create.encryptedFields.fields.keyId' is the wrong type 'bool', expected type 'binData'")
				})
				mt.Run("case 4: insert encrypted value", func(mt *mtest.T) {
					client, clientEnc, err := setup()
					assert.Nil(mt, err, "setup error: %v", err)
					defer func() {
						err := clientEnc.Close(context.Background())
						assert.Nil(mt, err, "error in Close")
					}()

					var encryptedFields bson.Raw
					err = bson.UnmarshalExtJSON([]byte(`{
				"fields": [{
					"path": "ssn",
					"bsonType": "string",
					"keyId": null
				}]
			}`), true /* canonical */, &encryptedFields)
					assert.Nil(mt, err, "Unmarshal error: %v", err)

					coll, ef, err := clientEnc.CreateEncryptedCollection(
						context.Background(),
						client.Database("db"),
						"testing1", options.CreateCollection().SetEncryptedFields(encryptedFields),
						"local", nil,
					)
					assert.Nil(mt, err, "CreateCollection error: %v", err)

					keyid := ef["fields"].(bson.A)[0].(bson.M)["keyId"].(bson.Binary)
					rawValueType, rawValueData, err := bson.MarshalValue("123-45-6789")
					assert.Nil(mt, err, "MarshalValue error: %v", err)
					rawValue := bson.RawValue{Type: rawValueType, Value: rawValueData}
					encryptionOpts := options.Encrypt().
						SetAlgorithm("Unindexed").
						SetKeyID(keyid)
					encryptedField, err := clientEnc.Encrypt(
						context.Background(),
						rawValue,
						encryptionOpts)
					assert.Nil(mt, err, "Encrypt error: %v", err)

					_, err = coll.InsertOne(context.Background(), bson.D{{"ssn", encryptedField}})
					assert.Nil(mt, err, "InsertOne error: %v", err)
				})
			})
		}
	})

<<<<<<< HEAD
	qeRunOpts22 := qeRunOpts.MinServerVersion("8.0")
=======
	// GODRIVER-3123.  When we implement this feature, lower the min server version to 8.0.1
	qeRunOpts22 := qeRunOpts.MaxServerVersion("7.99.99")
>>>>>>> 3e924e6a
	mt.RunOpts("22. range explicit encryption", qeRunOpts22, func(mt *mtest.T) {
		type testcase struct {
			typeStr       string
			field         string
			typeBson      bson.Type
			rangeOpts     options.RangeOptions
			zero          bson.RawValue
			six           bson.RawValue
			thirty        bson.RawValue
			twoHundred    bson.RawValue
			twoHundredOne bson.RawValue
		}

		precision := int32(2)

		d128_0, err := bson.ParseDecimal128("0")
		assert.Nil(mt, err)
		d128_0h, d128_0l := d128_0.GetBytes()

		d128_6, err := bson.ParseDecimal128("6")
		assert.Nil(mt, err)
		d128_6h, d128_6l := d128_6.GetBytes()

		d128_30, err := bson.ParseDecimal128("30")
		assert.Nil(mt, err)
		d128_30h, d128_30l := d128_30.GetBytes()

		d128_200, err := bson.ParseDecimal128("200")
		assert.Nil(mt, err)
		d128_200h, d128_200l := d128_200.GetBytes()

		d128_201, err := bson.ParseDecimal128("201")
		assert.Nil(mt, err)
		d128_201h, d128_201l := d128_201.GetBytes()

		tests := []testcase{
			{
				typeStr:  "DecimalNoPrecision",
				field:    "encryptedDecimalNoPrecision",
				typeBson: bson.TypeDecimal128,
				rangeOpts: options.RangeOptions{
					Sparsity: 1,
				},
				zero:          bson.RawValue{Type: bson.TypeDecimal128, Value: bsoncore.AppendDecimal128(nil, d128_0h, d128_0l)},
				six:           bson.RawValue{Type: bson.TypeDecimal128, Value: bsoncore.AppendDecimal128(nil, d128_6h, d128_6l)},
				thirty:        bson.RawValue{Type: bson.TypeDecimal128, Value: bsoncore.AppendDecimal128(nil, d128_30h, d128_30l)},
				twoHundred:    bson.RawValue{Type: bson.TypeDecimal128, Value: bsoncore.AppendDecimal128(nil, d128_200h, d128_200l)},
				twoHundredOne: bson.RawValue{Type: bson.TypeDecimal128, Value: bsoncore.AppendDecimal128(nil, d128_201h, d128_201l)},
			},
			{
				typeStr:  "DecimalPrecision",
				field:    "encryptedDecimalPrecision",
				typeBson: bson.TypeDecimal128,
				rangeOpts: options.RangeOptions{
					Min:       &bson.RawValue{Type: bson.TypeDecimal128, Value: bsoncore.AppendDecimal128(nil, d128_0h, d128_0l)},
					Max:       &bson.RawValue{Type: bson.TypeDecimal128, Value: bsoncore.AppendDecimal128(nil, d128_200h, d128_200l)},
					Sparsity:  1,
					Precision: &precision,
				},
				zero:          bson.RawValue{Type: bson.TypeDecimal128, Value: bsoncore.AppendDecimal128(nil, d128_0h, d128_0l)},
				six:           bson.RawValue{Type: bson.TypeDecimal128, Value: bsoncore.AppendDecimal128(nil, d128_6h, d128_6l)},
				thirty:        bson.RawValue{Type: bson.TypeDecimal128, Value: bsoncore.AppendDecimal128(nil, d128_30h, d128_30l)},
				twoHundred:    bson.RawValue{Type: bson.TypeDecimal128, Value: bsoncore.AppendDecimal128(nil, d128_200h, d128_200l)},
				twoHundredOne: bson.RawValue{Type: bson.TypeDecimal128, Value: bsoncore.AppendDecimal128(nil, d128_201h, d128_201l)},
			},
			{
				typeStr:  "DoubleNoPrecision",
				field:    "encryptedDoubleNoPrecision",
				typeBson: bson.TypeDouble,
				rangeOpts: options.RangeOptions{
					Sparsity: 1,
				},
				zero:          bson.RawValue{Type: bson.TypeDouble, Value: bsoncore.AppendDouble(nil, 0)},
				six:           bson.RawValue{Type: bson.TypeDouble, Value: bsoncore.AppendDouble(nil, 6)},
				thirty:        bson.RawValue{Type: bson.TypeDouble, Value: bsoncore.AppendDouble(nil, 30)},
				twoHundred:    bson.RawValue{Type: bson.TypeDouble, Value: bsoncore.AppendDouble(nil, 200)},
				twoHundredOne: bson.RawValue{Type: bson.TypeDouble, Value: bsoncore.AppendDouble(nil, 201)},
			},
			{
				typeStr:  "DoublePrecision",
				field:    "encryptedDoublePrecision",
				typeBson: bson.TypeDouble,
				rangeOpts: options.RangeOptions{
					Min:       &bson.RawValue{Type: bson.TypeDouble, Value: bsoncore.AppendDouble(nil, 0)},
					Max:       &bson.RawValue{Type: bson.TypeDouble, Value: bsoncore.AppendDouble(nil, 200)},
					Sparsity:  1,
					Precision: &precision,
				},
				zero:          bson.RawValue{Type: bson.TypeDouble, Value: bsoncore.AppendDouble(nil, 0)},
				six:           bson.RawValue{Type: bson.TypeDouble, Value: bsoncore.AppendDouble(nil, 6)},
				thirty:        bson.RawValue{Type: bson.TypeDouble, Value: bsoncore.AppendDouble(nil, 30)},
				twoHundred:    bson.RawValue{Type: bson.TypeDouble, Value: bsoncore.AppendDouble(nil, 200)},
				twoHundredOne: bson.RawValue{Type: bson.TypeDouble, Value: bsoncore.AppendDouble(nil, 201)},
			},
			{
				typeStr:  "Date",
				field:    "encryptedDate",
				typeBson: bson.TypeDateTime,
				rangeOpts: options.RangeOptions{
					Min:      &bson.RawValue{Type: bson.TypeDateTime, Value: bsoncore.AppendDateTime(nil, 0)},
					Max:      &bson.RawValue{Type: bson.TypeDateTime, Value: bsoncore.AppendDateTime(nil, 200)},
					Sparsity: 1,
				},
				zero:          bson.RawValue{Type: bson.TypeDateTime, Value: bsoncore.AppendDateTime(nil, 0)},
				six:           bson.RawValue{Type: bson.TypeDateTime, Value: bsoncore.AppendDateTime(nil, 6)},
				thirty:        bson.RawValue{Type: bson.TypeDateTime, Value: bsoncore.AppendDateTime(nil, 30)},
				twoHundred:    bson.RawValue{Type: bson.TypeDateTime, Value: bsoncore.AppendDateTime(nil, 200)},
				twoHundredOne: bson.RawValue{Type: bson.TypeDateTime, Value: bsoncore.AppendDateTime(nil, 201)},
			},
			{
				typeStr:  "Int",
				field:    "encryptedInt",
				typeBson: bson.TypeInt32,
				rangeOpts: options.RangeOptions{
					Min:      &bson.RawValue{Type: bson.TypeInt32, Value: bsoncore.AppendInt32(nil, 0)},
					Max:      &bson.RawValue{Type: bson.TypeInt32, Value: bsoncore.AppendInt32(nil, 200)},
					Sparsity: 1,
				},
				zero:          bson.RawValue{Type: bson.TypeInt32, Value: bsoncore.AppendInt32(nil, 0)},
				six:           bson.RawValue{Type: bson.TypeInt32, Value: bsoncore.AppendInt32(nil, 6)},
				thirty:        bson.RawValue{Type: bson.TypeInt32, Value: bsoncore.AppendInt32(nil, 30)},
				twoHundred:    bson.RawValue{Type: bson.TypeInt32, Value: bsoncore.AppendInt32(nil, 200)},
				twoHundredOne: bson.RawValue{Type: bson.TypeInt32, Value: bsoncore.AppendInt32(nil, 201)},
			},
			{
				typeStr:  "Long",
				field:    "encryptedLong",
				typeBson: bson.TypeInt64,
				rangeOpts: options.RangeOptions{
					Min:      &bson.RawValue{Type: bson.TypeInt64, Value: bsoncore.AppendInt64(nil, 0)},
					Max:      &bson.RawValue{Type: bson.TypeInt64, Value: bsoncore.AppendInt64(nil, 200)},
					Sparsity: 1,
				},
				zero:          bson.RawValue{Type: bson.TypeInt64, Value: bsoncore.AppendInt64(nil, 0)},
				six:           bson.RawValue{Type: bson.TypeInt64, Value: bsoncore.AppendInt64(nil, 6)},
				thirty:        bson.RawValue{Type: bson.TypeInt64, Value: bsoncore.AppendInt64(nil, 30)},
				twoHundred:    bson.RawValue{Type: bson.TypeInt64, Value: bsoncore.AppendInt64(nil, 200)},
				twoHundredOne: bson.RawValue{Type: bson.TypeInt64, Value: bsoncore.AppendInt64(nil, 201)},
			},
		}

		for _, test := range tests {
			mt.Run(test.typeStr, func(mt *mtest.T) {
				if test.typeStr == "DecimalNoPrecision" && mtest.ClusterTopologyKind() != mtest.ReplicaSet {
					mt.Skipf("Skipping DecimalNoPrecision tests on a non ReplicaSet topology. DecimalNoPrecision queries are expected to take a long time and may exceed the default mongos timeout")
				}

				// Test Setup ... begin
				encryptedFields := readJSONFile(mt, fmt.Sprintf("range-encryptedFields-%v.json", test.typeStr))
				key1Document := readJSONFile(mt, "key1-document.json")
				var key1ID bson.Binary
				{
					subtype, data := key1Document.Lookup("_id").Binary()
					key1ID = bson.Binary{Subtype: subtype, Data: data}
				}

				testSetup := func() (*mongo.Client, *mongo.ClientEncryption) {
					mtest.DropEncryptedCollection(mt, mt.Client.Database("db").Collection("explicit_encryption"), encryptedFields)
					cco := options.CreateCollection().SetEncryptedFields(encryptedFields)
					err := mt.Client.Database("db").CreateCollection(context.Background(), "explicit_encryption", cco)
					assert.Nil(mt, err, "error on CreateCollection: %v", err)
					err = mt.Client.Database("keyvault").Collection("datakeys").Drop(context.Background())
					assert.Nil(mt, err, "error on Drop: %v", err)
					keyVaultClient, err := mongo.Connect(options.Client().ApplyURI(mtest.ClusterURI()))
					assert.Nil(mt, err, "error on Connect: %v", err)
					datakeysColl := keyVaultClient.Database("keyvault").Collection("datakeys", options.Collection().SetWriteConcern(mtest.MajorityWc))
					_, err = datakeysColl.InsertOne(context.Background(), key1Document)
					assert.Nil(mt, err, "error on InsertOne: %v", err)
					// Create a ClientEncryption.
					ceo := options.ClientEncryption().
						SetKeyVaultNamespace("keyvault.datakeys").
						SetKmsProviders(fullKmsProvidersMap)
					clientEncryption, err := mongo.NewClientEncryption(keyVaultClient, ceo)
					assert.Nil(mt, err, "error on NewClientEncryption: %v", err)

					// Create a MongoClient with AutoEncryptionOpts and bypassQueryAnalysis=true.
					aeo := options.AutoEncryption().
						SetKeyVaultNamespace("keyvault.datakeys").
						SetKmsProviders(fullKmsProvidersMap).
						SetBypassQueryAnalysis(true)
					co := options.Client().SetAutoEncryptionOptions(aeo).ApplyURI(mtest.ClusterURI())
					encryptedClient, err := mongo.Connect(co)
					assert.Nil(mt, err, "error on Connect: %v", err)

					// Insert 0, 6, 30, and 200.
					coll := encryptedClient.Database("db").Collection("explicit_encryption")
					eo := options.Encrypt().
						SetAlgorithm("RangePreview").
						SetKeyID(key1ID).
						SetContentionFactor(0).
						SetRangeOptions(test.rangeOpts)
					// Insert 0.
					insertPayloadZero, err := clientEncryption.Encrypt(context.Background(), test.zero, eo)
					assert.Nil(mt, err, "error in Encrypt: %v", err)
					_, err = coll.InsertOne(context.Background(), bson.D{{"_id", 0}, {test.field, insertPayloadZero}})
					assert.Nil(mt, err, "error in InsertOne: %v", err)
					// Insert 6.
					insertPayloadSix, err := clientEncryption.Encrypt(context.Background(), test.six, eo)
					assert.Nil(mt, err, "error in Encrypt: %v", err)
					_, err = coll.InsertOne(context.Background(), bson.D{{"_id", 1}, {test.field, insertPayloadSix}})
					assert.Nil(mt, err, "error in InsertOne: %v", err)
					// Insert 30.
					insertPayloadThirty, err := clientEncryption.Encrypt(context.Background(), test.thirty, eo)
					assert.Nil(mt, err, "error in Encrypt: %v", err)
					_, err = coll.InsertOne(context.Background(), bson.D{{"_id", 2}, {test.field, insertPayloadThirty}})
					assert.Nil(mt, err, "error in InsertOne: %v", err)
					// Insert 200.
					insertPayloadTwoHundred, err := clientEncryption.Encrypt(context.Background(), test.twoHundred, eo)
					assert.Nil(mt, err, "error in Encrypt: %v", err)
					_, err = coll.InsertOne(context.Background(), bson.D{{"_id", 3}, {test.field, insertPayloadTwoHundred}})
					assert.Nil(mt, err, "error in InsertOne: %v", err)

					return encryptedClient, clientEncryption
				}
				// Test Setup ... end

				// checkCursorResults checks documents returned by a cursor.
				// Expects document i to have field `field` with value `values[i]`.
				// Expects exactly len(values) documents to be returned.
				checkCursorResults := func(cursor *mongo.Cursor, field string, values ...bson.RawValue) {
					for i, v := range values {
						assert.True(mt, cursor.Next(context.Background()), "expected Next true, got false. Expected document %v with value: %v", i, v)
						got, err := cursor.Current.LookupErr(test.field)
						assert.Nil(mt, err, "%v not found in document %v: %v", test.field, i, cursor.Current)
						assert.Equal(mt, v, got, "expected %v, got %v in document %v", v, got, i)
					}
					assert.False(mt, cursor.Next(context.Background()), "expected Next false, got true with document: %v", cursor.Current)
				}

				mt.Run("Case 1: can decrypt a payload", func(mt *mtest.T) {
					encryptedClient, clientEncryption := testSetup()
					defer clientEncryption.Close(context.Background())
					defer encryptedClient.Disconnect(context.Background())
					eo := options.Encrypt().
						SetAlgorithm("RangePreview").
						SetKeyID(key1ID).
						SetContentionFactor(0).
						SetRangeOptions(test.rangeOpts)
					insertPayloadSix, err := clientEncryption.Encrypt(context.Background(), test.six, eo)
					assert.Nil(mt, err, "error in Encrypt: %v", err)
					got, err := clientEncryption.Decrypt(context.Background(), insertPayloadSix)
					assert.Nil(mt, err, "error in Decrypt: %v", err)
					assert.Equal(mt, test.six, got, "expected %v, got %v", test.six, got)
				})

				mt.Run("Case 2: can find encrypted range and return the maximum", func(mt *mtest.T) {
					encryptedClient, clientEncryption := testSetup()
					defer clientEncryption.Close(context.Background())
					defer encryptedClient.Disconnect(context.Background())
					eo := options.Encrypt().
						SetAlgorithm("RangePreview").
						SetKeyID(key1ID).
						SetContentionFactor(0).
						SetQueryType("rangePreview").
						SetRangeOptions(test.rangeOpts)

					expr := bson.M{
						"$and": bson.A{
							bson.M{
								test.field: bson.M{
									"$gte": test.six,
								},
							},
							bson.M{
								test.field: bson.M{
									"$lte": test.twoHundred,
								},
							},
						},
					}

					// Encrypt.
					var encryptedExpr bson.Raw
					{
						err := clientEncryption.EncryptExpression(context.Background(), expr, &encryptedExpr, eo)
						assert.Nil(mt, err, "error in EncryptExpression: %v", err)
					}

					coll := encryptedClient.Database("db").Collection("explicit_encryption")
					opts := options.Find().SetSort(bson.D{{"_id", 1}})
					cursor, err := coll.Find(context.Background(), encryptedExpr, opts)
					assert.Nil(mt, err, "error in coll.Find: %v", err)
					defer cursor.Close(context.Background())

					checkCursorResults(cursor, test.field, test.six, test.thirty, test.twoHundred)
				})

				mt.Run("Case 3: can find encrypted range and return the minimum", func(mt *mtest.T) {
					encryptedClient, clientEncryption := testSetup()
					defer clientEncryption.Close(context.Background())
					defer encryptedClient.Disconnect(context.Background())
					eo := options.Encrypt().
						SetAlgorithm("RangePreview").
						SetKeyID(key1ID).
						SetContentionFactor(0).
						SetQueryType("rangePreview").
						SetRangeOptions(test.rangeOpts)

					expr := bson.M{
						"$and": bson.A{
							bson.M{
								test.field: bson.M{
									"$gte": test.zero,
								},
							},
							bson.M{
								test.field: bson.M{
									"$lte": test.six,
								},
							},
						},
					}

					// Encrypt.
					var encryptedExpr bson.Raw
					{
						err := clientEncryption.EncryptExpression(context.Background(), expr, &encryptedExpr, eo)
						assert.Nil(mt, err, "error in EncryptExpression: %v", err)
					}

					coll := encryptedClient.Database("db").Collection("explicit_encryption")
					opts := options.Find().SetSort(bson.D{{"_id", 1}})
					cursor, err := coll.Find(context.Background(), encryptedExpr, opts)
					assert.Nil(mt, err, "error in coll.Find: %v", err)
					defer cursor.Close(context.Background())

					checkCursorResults(cursor, test.field, test.zero, test.six)
				})

				mt.Run("Case 4: can find encrypted range with an open range query", func(mt *mtest.T) {
					encryptedClient, clientEncryption := testSetup()
					defer clientEncryption.Close(context.Background())
					defer encryptedClient.Disconnect(context.Background())
					eo := options.Encrypt().
						SetAlgorithm("RangePreview").
						SetKeyID(key1ID).
						SetContentionFactor(0).
						SetQueryType("rangePreview").
						SetRangeOptions(test.rangeOpts)

					expr := bson.M{
						"$and": bson.A{
							bson.M{
								test.field: bson.M{
									"$gt": test.thirty,
								},
							},
						},
					}

					// Encrypt.
					var encryptedExpr bson.Raw
					{
						err := clientEncryption.EncryptExpression(context.Background(), expr, &encryptedExpr, eo)
						assert.Nil(mt, err, "error in EncryptExpression: %v", err)
					}

					coll := encryptedClient.Database("db").Collection("explicit_encryption")
					opts := options.Find().SetSort(bson.D{{"_id", 1}})
					cursor, err := coll.Find(context.Background(), encryptedExpr, opts)
					assert.Nil(mt, err, "error in coll.Find: %v", err)
					defer cursor.Close(context.Background())

					checkCursorResults(cursor, test.field, test.twoHundred)
				})

				mt.Run("Case 5: can run an aggregation expression inside $expr", func(mt *mtest.T) {
					encryptedClient, clientEncryption := testSetup()
					defer clientEncryption.Close(context.Background())
					defer encryptedClient.Disconnect(context.Background())
					eo := options.Encrypt().
						SetAlgorithm("RangePreview").
						SetKeyID(key1ID).
						SetContentionFactor(0).
						SetQueryType("rangePreview").
						SetRangeOptions(test.rangeOpts)

					expr := bson.M{
						"$and": bson.A{
							bson.M{
								"$lt": bson.A{
									fmt.Sprintf("$%v", test.field),
									test.thirty,
								},
							},
						},
					}

					// Encrypt.
					var encryptedExpr bson.Raw
					{
						err := clientEncryption.EncryptExpression(context.Background(), expr, &encryptedExpr, eo)
						assert.Nil(mt, err, "error in EncryptExpression: %v", err)
					}

					coll := encryptedClient.Database("db").Collection("explicit_encryption")
					opts := options.Find().SetSort(bson.D{{"_id", 1}})
					cursor, err := coll.Find(context.Background(), bson.M{"$expr": encryptedExpr}, opts)
					assert.Nil(mt, err, "error in coll.Find: %v", err)
					defer cursor.Close(context.Background())

					checkCursorResults(cursor, test.field, test.zero, test.six)
				})

				if test.field != "encryptedDoubleNoPrecision" && test.field != "encryptedDecimalNoPrecision" {
					mt.Run("Case 6: encrypting a document greater than the maximum errors", func(mt *mtest.T) {
						encryptedClient, clientEncryption := testSetup()
						defer clientEncryption.Close(context.Background())
						defer encryptedClient.Disconnect(context.Background())
						eo := options.Encrypt().
							SetAlgorithm("RangePreview").
							SetKeyID(key1ID).
							SetContentionFactor(0).
							SetRangeOptions(test.rangeOpts)

						_, err := clientEncryption.Encrypt(context.Background(), test.twoHundredOne, eo)
						assert.NotNil(mt, err, "expected error, but got none")
					})

					mt.Run("Case 7: encrypting a document of a different type errors", func(mt *mtest.T) {
						encryptedClient, clientEncryption := testSetup()
						defer clientEncryption.Close(context.Background())
						defer encryptedClient.Disconnect(context.Background())
						eo := options.Encrypt().
							SetAlgorithm("RangePreview").
							SetKeyID(key1ID).
							SetContentionFactor(0).
							SetRangeOptions(test.rangeOpts)

						var val bson.RawValue
						if test.field == "encryptedInt" {
							val = bson.RawValue{Type: bson.TypeDouble, Value: bsoncore.AppendDouble(nil, 6)}
						} else {
							val = bson.RawValue{Type: bson.TypeInt32, Value: bsoncore.AppendInt32(nil, 6)}
						}

						_, err := clientEncryption.Encrypt(context.Background(), val, eo)
						assert.NotNil(mt, err, "expected error, but got none")
					})
				}

				if test.field != "encryptedDoubleNoPrecision" && test.field != "encryptedDoublePrecision" && test.field != "encryptedDecimalNoPrecision" && test.field != "encryptedDecimalPrecision" {
					mt.Run("Case 8: setting precision errors if the type is not a double", func(mt *mtest.T) {
						encryptedClient, clientEncryption := testSetup()
						defer clientEncryption.Close(context.Background())
						defer encryptedClient.Disconnect(context.Background())

						// Copy rangeOpts and set precision.
						ro := test.rangeOpts
						ro.SetPrecision(2)
						eo := options.Encrypt().
							SetAlgorithm("RangePreview").
							SetKeyID(key1ID).
							SetContentionFactor(0).
							SetRangeOptions(ro)

						_, err := clientEncryption.Encrypt(context.Background(), test.six, eo)
						assert.NotNil(mt, err, "expected error, but got none")
					})
				}
			})
		}
	})
}

func getWatcher(mt *mtest.T, streamType mongo.StreamType, cpt *cseProseTest) watcher {
	mt.Helper()

	switch streamType {
	case mongo.ClientStream:
		return cpt.cseClient
	case mongo.DatabaseStream:
		return cpt.cseColl.Database()
	case mongo.CollectionStream:
		return cpt.cseColl
	default:
		mt.Fatalf("unknown stream type %v", streamType)
	}
	return nil
}

type cseProseTest struct {
	coll         *mongo.Collection // collection db.coll
	kvClient     *mongo.Client
	keyVaultColl *mongo.Collection
	cseClient    *mongo.Client     // encrypted client
	cseColl      *mongo.Collection // db.coll with encrypted client
	clientEnc    *mongo.ClientEncryption
	cseStarted   []*event.CommandStartedEvent
}

func setup(mt *mtest.T, aeo *options.AutoEncryptionOptions, kvClientOpts *options.ClientOptions,
	ceo *options.ClientEncryptionOptions) *cseProseTest {
	mt.Helper()
	var cpt cseProseTest
	var err error
	cpt.coll = mt.CreateCollection(mtest.Collection{
		Name: "coll",
		DB:   "db",
		Opts: options.Collection().SetWriteConcern(mtest.MajorityWc),
	}, false)
	cpt.keyVaultColl = mt.CreateCollection(mtest.Collection{
		Name: "datakeys",
		DB:   "keyvault",
		Opts: options.Collection().SetWriteConcern(mtest.MajorityWc),
	}, false)

	if aeo != nil {
		cseMonitor := &event.CommandMonitor{
			Started: func(_ context.Context, evt *event.CommandStartedEvent) {
				cpt.cseStarted = append(cpt.cseStarted, evt)
			},
		}
		opts := options.Client().ApplyURI(mtest.ClusterURI()).SetWriteConcern(mtest.MajorityWc).
			SetReadPreference(mtest.PrimaryRp).SetAutoEncryptionOptions(aeo).SetMonitor(cseMonitor)
		integtest.AddTestServerAPIVersion(opts)
		cpt.cseClient, err = mongo.Connect(opts)
		assert.Nil(mt, err, "Connect error for encrypted client: %v", err)
		cpt.cseColl = cpt.cseClient.Database("db").Collection("coll")
	}
	if ceo != nil {
		cpt.kvClient, err = mongo.Connect(kvClientOpts)
		assert.Nil(mt, err, "Connect error for ClientEncryption key vault client: %v", err)
		cpt.clientEnc, err = mongo.NewClientEncryption(cpt.kvClient, ceo)
		assert.Nil(mt, err, "NewClientEncryption error: %v", err)
	}
	return &cpt
}

func (cpt *cseProseTest) teardown(mt *mtest.T) {
	mt.Helper()

	if cpt.cseClient != nil {
		_ = cpt.cseClient.Disconnect(context.Background())
	}
	if cpt.clientEnc != nil {
		_ = cpt.clientEnc.Close(context.Background())
	}
}

func readJSONFile(mt *mtest.T, file string) bson.Raw {
	mt.Helper()

	content, err := ioutil.ReadFile(filepath.Join(clientEncryptionProseDir, file))
	assert.Nil(mt, err, "ReadFile error for %v: %v", file, err)

	var doc bson.Raw
	err = bson.UnmarshalExtJSON(content, true, &doc)
	assert.Nil(mt, err, "UnmarshalExtJSON error for file %v: %v", file, err)
	return doc
}

func decodeJSONFile(mt *mtest.T, file string, val interface{}) bson.Raw {
	mt.Helper()

	content, err := ioutil.ReadFile(filepath.Join(clientEncryptionProseDir, file))
	assert.Nil(mt, err, "ReadFile error for %v: %v", file, err)

	var doc bson.Raw
	err = bson.UnmarshalExtJSON(content, true, val)
	assert.Nil(mt, err, "UnmarshalExtJSON error for file %v: %v", file, err)
	return doc
}

func rawValueToCoreValue(rv bson.RawValue) bsoncore.Value {
	return bsoncore.Value{Type: bsoncore.Type(rv.Type), Data: rv.Value}
}

type deadlockTest struct {
	clientTest           *mongo.Client
	clientKeyVaultOpts   *options.ClientOptions
	clientKeyVaultEvents []startedEvent
	clientEncryption     *mongo.ClientEncryption
	ciphertext           bson.Binary
}

type startedEvent struct {
	Command  string
	Database string
}

func newDeadlockTest(mt *mtest.T) *deadlockTest {
	mt.Helper()

	var d deadlockTest
	var err error

	clientTestOpts := options.Client().ApplyURI(mtest.ClusterURI()).SetWriteConcern(mtest.MajorityWc)
	integtest.AddTestServerAPIVersion(clientTestOpts)
	if d.clientTest, err = mongo.Connect(clientTestOpts); err != nil {
		mt.Fatalf("Connect error: %v", err)
	}

	clientKeyVaultMonitor := &event.CommandMonitor{
		Started: func(ctx context.Context, event *event.CommandStartedEvent) {
			startedEvent := startedEvent{event.CommandName, event.DatabaseName}
			d.clientKeyVaultEvents = append(d.clientKeyVaultEvents, startedEvent)
		},
	}

	d.clientKeyVaultOpts = options.Client().ApplyURI(mtest.ClusterURI()).
		SetMaxPoolSize(1).SetMonitor(clientKeyVaultMonitor)

	keyvaultColl := d.clientTest.Database("keyvault").Collection("datakeys")
	dataColl := d.clientTest.Database("db").Collection("coll")
	err = dataColl.Drop(context.Background())
	assert.Nil(mt, err, "Drop error for collection db.coll: %v", err)

	err = keyvaultColl.Drop(context.Background())
	assert.Nil(mt, err, "Drop error for key vault collection: %v", err)

	keyDoc := readJSONFile(mt, "external-key.json")
	_, err = keyvaultColl.InsertOne(context.Background(), keyDoc)
	assert.Nil(mt, err, "InsertOne error into key vault collection: %v", err)

	schemaDoc := readJSONFile(mt, "external-schema.json")
	createOpts := options.CreateCollection().SetValidator(bson.M{"$jsonSchema": schemaDoc})
	err = d.clientTest.Database("db").CreateCollection(context.Background(), "coll", createOpts)
	assert.Nil(mt, err, "CreateCollection error: %v", err)

	kmsProviders := map[string]map[string]interface{}{
		"local": {"key": localMasterKey},
	}
	ceOpts := options.ClientEncryption().SetKmsProviders(kmsProviders).SetKeyVaultNamespace("keyvault.datakeys")
	d.clientEncryption, err = mongo.NewClientEncryption(d.clientTest, ceOpts)
	assert.Nil(mt, err, "NewClientEncryption error: %v", err)

	t, value, err := bson.MarshalValue("string0")
	assert.Nil(mt, err, "MarshalValue error: %v", err)
	in := bson.RawValue{Type: t, Value: value}
	eopts := options.Encrypt().SetAlgorithm("AEAD_AES_256_CBC_HMAC_SHA_512-Deterministic").SetKeyAltName("local")
	d.ciphertext, err = d.clientEncryption.Encrypt(context.Background(), in, eopts)
	assert.Nil(mt, err, "Encrypt error: %v", err)

	return &d
}

func (d *deadlockTest) disconnect(mt *mtest.T) {
	mt.Helper()
	err := d.clientEncryption.Close(context.Background())
	assert.Nil(mt, err, "clientEncryption Close error: %v", err)
	d.clientTest.Disconnect(context.Background())
	assert.Nil(mt, err, "clientTest Disconnect error: %v", err)
}

// listenForConnections creates a listener that will listen for connections.
// The user provided run function will be called with the accepted
// connection. The user is responsible for calling Close on the returned listener.
func listenForConnections(t *testing.T, run func(net.Conn)) net.Listener {
	t.Helper()

	l, err := net.Listen("tcp", "localhost:0")
	if err != nil {
		t.Errorf("Could not set up a listener: %v", err)
		t.FailNow()
	}
	go func() {
		for {
			// Ignore errors due to closing the listener connection.
			c, _ := l.Accept()
			if c == nil {
				break
			}
			go run(c)
		}
	}()
	return l
}

type localTransport struct {
	rt http.RoundTripper

	header http.Header
}

func (t *localTransport) RoundTrip(req *http.Request) (*http.Response, error) {
	r := req.Clone(req.Context())
	r.URL.Host = "localhost:8080"
	for key, vals := range t.header {
		for _, val := range vals {
			r.Header.Add(key, val)
		}
	}
	return t.rt.RoundTrip(r)
}<|MERGE_RESOLUTION|>--- conflicted
+++ resolved
@@ -2459,12 +2459,8 @@
 		}
 	})
 
-<<<<<<< HEAD
-	qeRunOpts22 := qeRunOpts.MinServerVersion("8.0")
-=======
 	// GODRIVER-3123.  When we implement this feature, lower the min server version to 8.0.1
 	qeRunOpts22 := qeRunOpts.MaxServerVersion("7.99.99")
->>>>>>> 3e924e6a
 	mt.RunOpts("22. range explicit encryption", qeRunOpts22, func(mt *mtest.T) {
 		type testcase struct {
 			typeStr       string
