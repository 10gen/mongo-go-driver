--- conflicted
+++ resolved
@@ -209,12 +209,8 @@
 
 		server := topology.NewServer(
 			address,
-<<<<<<< HEAD
-			primitive.NewObjectID(),
+			bson.NewObjectID(),
 			1*time.Second,
-=======
-			bson.NewObjectID(),
->>>>>>> 3365ea1f
 			topology.WithServerMonitor(func(*event.ServerMonitor) *event.ServerMonitor {
 				return &event.ServerMonitor{
 					ServerHeartbeatStarted: func(e *event.ServerHeartbeatStartedEvent) {
