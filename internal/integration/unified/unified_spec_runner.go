// Copyright (C) MongoDB, Inc. 2017-present.
//
// Licensed under the Apache License, Version 2.0 (the "License"); you may
// not use this file except in compliance with the License. You may obtain
// a copy of the License at http://www.apache.org/licenses/LICENSE-2.0

package unified

import (
	"context"
	"fmt"
	"io/ioutil"
	"path"
	"strings"
	"testing"
	"time"

	"go.mongodb.org/mongo-driver/bson"
	"go.mongodb.org/mongo-driver/internal/assert"
	"go.mongodb.org/mongo-driver/internal/integration/mtest"
	"go.mongodb.org/mongo-driver/internal/spectest"
	"go.mongodb.org/mongo-driver/mongo"
)

var (
	skippedTestDescriptions = map[string]string{
		// GODRIVER-1773: This test runs a "find" with limit=4 and batchSize=3. It expects batchSize values of three for
		// the "find" and one for the "getMore", but we send three for both.
		"A successful find event with a getmore and the server kills the cursor (<= 4.4)": "See GODRIVER-1773",

		// TODO(GODRIVER-2843): Fix and unskip these test cases.
		"Find operation with snapshot":                                      "Test fails frequently. See GODRIVER-2843",
		"Write commands with snapshot session do not affect snapshot reads": "Test fails frequently. See GODRIVER-2843",
<<<<<<< HEAD
		// The current logic, which was implemented with GODRIVER-2577, only clears pools and cancels in-progress ops if
		// the heartbeat fails twice. Therefore, we skip the following spec tests, which requires canceling ops immediately.
		"Connection pool clear uses interruptInUseConnections=true after monitor timeout":                      "Godriver clears after multiple timeout",
		"Error returned from connection pool clear with interruptInUseConnections=true is retryable":           "Godriver clears after multiple timeout",
		"Error returned from connection pool clear with interruptInUseConnections=true is retryable for write": "Godriver clears after multiple timeout",
=======

		// TODO(GODRIVER-3043): Avoid Appending Write/Read Concern in Atlas Search
		// Index Helper Commands.
		"dropSearchIndex ignores read and write concern":       "Sync GODRIVER-3074, but skip testing bug GODRIVER-3043",
		"listSearchIndexes ignores read and write concern":     "Sync GODRIVER-3074, but skip testing bug GODRIVER-3043",
		"updateSearchIndex ignores the read and write concern": "Sync GODRIVER-3074, but skip testing bug GODRIVER-3043",
>>>>>>> 7b3fa851
	}

	logMessageValidatorTimeout = 10 * time.Millisecond
	lowHeartbeatFrequency      = 50 * time.Millisecond
)

// TestCase holds and runs a unified spec test case
type TestCase struct {
	Description       string               `bson:"description"`
	RunOnRequirements []mtest.RunOnBlock   `bson:"runOnRequirements"`
	SkipReason        *string              `bson:"skipReason"`
	Operations        []*operation         `bson:"operations"`
	ExpectedEvents    []*expectedEvents    `bson:"expectEvents"`
	ExpectLogMessages []*clientLogMessages `bson:"expectLogMessages"`
	Outcome           []*collectionData    `bson:"outcome"`

	initialData     []*collectionData
	createEntities  []map[string]*entityOptions
	killAllSessions bool
	schemaVersion   string

	entities *EntityMap
	loopDone chan struct{}
}

func (tc *TestCase) performsDistinct() bool {
	return tc.performsOperation("distinct")
}

func (tc *TestCase) setsFailPoint() bool {
	return tc.performsOperation("failPoint")
}

func (tc *TestCase) startsTransaction() bool {
	return tc.performsOperation("startTransaction")
}

func (tc *TestCase) performsOperation(name string) bool {
	for _, op := range tc.Operations {
		if op.Name == name {
			return true
		}
	}
	return false
}

// TestFile holds the contents of a unified spec test file
type TestFile struct {
	Description       string                      `bson:"description"`
	SchemaVersion     string                      `bson:"schemaVersion"`
	RunOnRequirements []mtest.RunOnBlock          `bson:"runOnRequirements"`
	CreateEntities    []map[string]*entityOptions `bson:"createEntities"`
	InitialData       []*collectionData           `bson:"initialData"`
	TestCases         []*TestCase                 `bson:"tests"`
}

// runTestDirectory runs the files in the given directory, which must be in the unified spec format, with
// expectValidFail determining whether the tests should expect to pass or fail
func runTestDirectory(t *testing.T, directoryPath string, expectValidFail bool) {
	for _, filename := range spectest.FindJSONFilesInDir(t, directoryPath) {
		t.Run(filename, func(t *testing.T) {
			runTestFile(t, path.Join(directoryPath, filename), expectValidFail)
		})
	}
}

// runTestFile runs the tests in the given file, with expectValidFail determining whether the tests should expect to pass or fail
func runTestFile(t *testing.T, filepath string, expectValidFail bool, opts ...*Options) {
	content, err := ioutil.ReadFile(filepath)
	assert.Nil(t, err, "ReadFile error for file %q: %v", filepath, err)

	fileReqs, testCases := ParseTestFile(t, content, expectValidFail, opts...)

	mtOpts := mtest.NewOptions().
		RunOn(fileReqs...).
		CreateClient(false)
	mt := mtest.New(t, mtOpts)

	for _, testCase := range testCases {
		mtOpts := mtest.NewOptions().
			RunOn(testCase.RunOnRequirements...).
			CreateClient(false)

		mt.RunOpts(testCase.Description, mtOpts, func(mt *mtest.T) {
			defer func() {
				// catch panics from looking up elements and fail if it's unexpected
				if r := recover(); r != nil {
					if !expectValidFail {
						mt.Fatal(r)
					}
				}
			}()
			err := testCase.Run(mt)
			if expectValidFail {
				if err != nil {
					return
				}
				mt.Fatalf("expected test to error, got nil")
			}
			if err != nil {
				mt.Fatal(err)
			}
		})
	}
}

func parseTestFile(testJSON []byte, opts ...*Options) ([]mtest.RunOnBlock, []*TestCase, error) {
	var testFile TestFile
	if err := bson.UnmarshalExtJSON(testJSON, false, &testFile); err != nil {
		return nil, nil, err
	}

	op := NewOptions()
	for _, opt := range opts {
		if opt == nil {
			continue
		}
		if opt.RunKillAllSessions != nil {
			op.RunKillAllSessions = opt.RunKillAllSessions
		}
	}

	for _, testCase := range testFile.TestCases {
		testCase.initialData = testFile.InitialData
		testCase.createEntities = testFile.CreateEntities
		testCase.schemaVersion = testFile.SchemaVersion
		testCase.entities = newEntityMap()
		testCase.loopDone = make(chan struct{})
		testCase.killAllSessions = *op.RunKillAllSessions
	}

	return testFile.RunOnRequirements, testFile.TestCases, nil
}

// ParseTestFile create an array of TestCases from the testJSON json blob
func ParseTestFile(t *testing.T, testJSON []byte, expectValidFail bool, opts ...*Options) ([]mtest.RunOnBlock, []*TestCase) {
	t.Helper()

	runOnRequirements, testCases, err := parseTestFile(testJSON, opts...)

	if !expectValidFail {
		assert.NoError(t, err, "error parsing test file")
	}

	return runOnRequirements, testCases
}

// GetEntities returns a pointer to the EntityMap for the TestCase. This should not be called until after
// the test is run
func (tc *TestCase) GetEntities() *EntityMap {
	return tc.entities
}

// EndLoop will cause the runner to stop a loop operation if one is included in the test. If the test has finished
// running, this will panic
func (tc *TestCase) EndLoop() {
	tc.loopDone <- struct{}{}
}

// LoggerSkipper is passed to TestCase.Run to allow it to perform logging and skipping operations
type LoggerSkipper interface {
	Log(args ...interface{})
	Logf(format string, args ...interface{})
	Skip(args ...interface{})
	Skipf(format string, args ...interface{})
}

// skipTestError indicates that a test must be skipped because the runner cannot execute it (e.g. the test requires
// an operation or option that the driver does not support).
type skipTestError struct {
	reason string
}

// Error implements the error interface.
func (s skipTestError) Error() string {
	return fmt.Sprintf("test must be skipped: %q", s.reason)
}

func newSkipTestError(reason string) error {
	return &skipTestError{reason}
}

func isSkipTestError(err error) bool {
	return err != nil && strings.Contains(err.Error(), "test must be skipped")
}

// Run runs the TestCase and returns an error if it fails
func (tc *TestCase) Run(ls LoggerSkipper) error {
	if tc.SkipReason != nil {
		ls.Skipf("skipping for reason: %q", *tc.SkipReason)
	}
	if skipReason, ok := skippedTestDescriptions[tc.Description]; ok {
		ls.Skipf("skipping due to known failure: %v", skipReason)
	}

	// Validate that we support the schema declared by the test file before attempting to use its contents.
	if err := checkSchemaVersion(tc.schemaVersion); err != nil {
		return fmt.Errorf("schema version %q not supported: %v", tc.schemaVersion, err)
	}

	testCtx := newTestContext(context.Background(), tc.entities, tc.ExpectLogMessages, tc.setsFailPoint())

	defer func() {
		// If anything fails while doing test cleanup, we only log the error because the actual test may have already
		// failed and that failure should be preserved.

		for _, err := range disableUntargetedFailPoints(testCtx) {
			ls.Log(err)
		}
		for _, err := range disableTargetedFailPoints(testCtx) {
			ls.Log(err)
		}
		for _, err := range entities(testCtx).close(testCtx) {
			ls.Log(err)
		}
		// Tests that started a transaction should terminate any sessions left open on the server. This is required even
		// if the test attempted to commit/abort the transaction because an abortTransaction command can fail if it's
		// sent to a mongos that isn't aware of the transaction.
		if tc.startsTransaction() && tc.killAllSessions {
			if err := terminateOpenSessions(context.Background()); err != nil {
				ls.Logf("error terminating open transactions after failed test: %v", err)
			}
		}

		close(tc.loopDone)
	}()

	// Set up collections based on the file-level initialData field.
	for _, collData := range tc.initialData {
		if err := collData.createCollection(testCtx); err != nil {
			return fmt.Errorf("error setting up collection %q: %v", collData.namespace(), err)
		}
	}

	// Set up entities based on the file-level createEntities field. For client entities, if the test will configure
	// a fail point, set a low heartbeatFrequencyMS value into the URI options map if one is not already present.
	// This speeds up recovery time for the client if the fail point forces the server to return a state change
	// error.
	for idx, entity := range tc.createEntities {
		for entityType, entityOptions := range entity {
			if entityType == "client" && hasOperationalFailpoint(testCtx) {
				entityOptions.setHeartbeatFrequencyMS(lowHeartbeatFrequency)
			}

			if err := tc.entities.addEntity(testCtx, entityType, entityOptions); err != nil {
				if isSkipTestError(err) {
					ls.Skip(err)
				}

				return fmt.Errorf("error creating entity at index %d: %v", idx, err)
			}
		}
	}

	// Work around SERVER-39704.
	if mtest.ClusterTopologyKind() == mtest.Sharded && tc.performsDistinct() {
		if err := performDistinctWorkaround(testCtx); err != nil {
			return fmt.Errorf("error performing \"distinct\" workaround: %v", err)
		}
	}

	for idx, operation := range tc.Operations {
		if err := operation.execute(testCtx, tc.loopDone); err != nil {
			if isSkipTestError(err) {
				ls.Skip(err)
			}

			return fmt.Errorf("error running operation %q at index %d: %v", operation.Name, idx, err)
		}
	}

	// Create a validator for log messages and start the workers that will
	// observe log messages as they occur operationally.
	logMessageValidator := newLogMessageValidator(tc)
	go startLogValidators(testCtx, logMessageValidator)

	for _, client := range tc.entities.clients() {
		client.stopListeningForEvents()
	}

	// One of the bulkWrite spec tests expects update and updateMany to be grouped together into a single batch,
	// but this isn't the case because of GODRIVER-1157. To work around this, we skip event verification for this test.
	// This guard should be removed when GODRIVER-1157 is done.
	if tc.Description != "BulkWrite on server that doesn't support arrayFilters with arrayFilters on second op" {
		for idx, expectedEvents := range tc.ExpectedEvents {
			if err := verifyEvents(testCtx, expectedEvents); err != nil {
				return fmt.Errorf("events verification failed at index %d: %v", idx, err)
			}
		}
	}

	for idx, collData := range tc.Outcome {
		if err := collData.verifyContents(testCtx); err != nil {
			return fmt.Errorf("error verifying outcome for collection %q at index %d: %v",
				collData.namespace(), idx, err)
		}
	}

	{
		// Create a context with a deadline to use for log message
		// validation. This will prevent any blocking from test cases
		// with N messages where only N - K (0 < K < N) messages are
		// observed.
		ctx, cancel := context.WithTimeout(testCtx, logMessageValidatorTimeout)
		defer cancel()

		// For each client, verify that all expected log messages were
		// received.
		if err := stopLogValidators(ctx, logMessageValidator); err != nil {
			return fmt.Errorf("error verifying log messages: %w", err)
		}
	}

	return nil
}

func disableUntargetedFailPoints(ctx context.Context) []error {
	var errs []error
	for fpName, client := range failPoints(ctx) {
		if err := disableFailPointWithClient(ctx, fpName, client); err != nil {
			errs = append(errs, fmt.Errorf("error disabling fail point %q: %v", fpName, err))
		}
	}
	return errs
}

func disableTargetedFailPoints(ctx context.Context) []error {
	var errs []error
	for fpName, host := range targetedFailPoints(ctx) {
		commandFn := func(ctx context.Context, client *mongo.Client) error {
			return disableFailPointWithClient(ctx, fpName, client)
		}
		if err := runCommandOnHost(ctx, host, commandFn); err != nil {
			errs = append(errs, fmt.Errorf("error disabling targeted fail point %q on host %q: %v", fpName, host, err))
		}
	}
	return errs
}

func disableFailPointWithClient(ctx context.Context, fpName string, client *mongo.Client) error {
	cmd := bson.D{
		{"configureFailPoint", fpName},
		{"mode", "off"},
	}
	return client.Database("admin").RunCommand(ctx, cmd).Err()
}<|MERGE_RESOLUTION|>--- conflicted
+++ resolved
@@ -28,23 +28,21 @@
 		// the "find" and one for the "getMore", but we send three for both.
 		"A successful find event with a getmore and the server kills the cursor (<= 4.4)": "See GODRIVER-1773",
 
+		// GODRIVER-2577: The following spec tests require canceling ops immediately, but the current logic clears pools
+		// and cancels in-progress ops after two the heartbeat failures.
+		"Connection pool clear uses interruptInUseConnections=true after monitor timeout":                      "Godriver clears after multiple timeout",
+		"Error returned from connection pool clear with interruptInUseConnections=true is retryable":           "Godriver clears after multiple timeout",
+		"Error returned from connection pool clear with interruptInUseConnections=true is retryable for write": "Godriver clears after multiple timeout",
+
 		// TODO(GODRIVER-2843): Fix and unskip these test cases.
 		"Find operation with snapshot":                                      "Test fails frequently. See GODRIVER-2843",
 		"Write commands with snapshot session do not affect snapshot reads": "Test fails frequently. See GODRIVER-2843",
-<<<<<<< HEAD
-		// The current logic, which was implemented with GODRIVER-2577, only clears pools and cancels in-progress ops if
-		// the heartbeat fails twice. Therefore, we skip the following spec tests, which requires canceling ops immediately.
-		"Connection pool clear uses interruptInUseConnections=true after monitor timeout":                      "Godriver clears after multiple timeout",
-		"Error returned from connection pool clear with interruptInUseConnections=true is retryable":           "Godriver clears after multiple timeout",
-		"Error returned from connection pool clear with interruptInUseConnections=true is retryable for write": "Godriver clears after multiple timeout",
-=======
 
 		// TODO(GODRIVER-3043): Avoid Appending Write/Read Concern in Atlas Search
 		// Index Helper Commands.
 		"dropSearchIndex ignores read and write concern":       "Sync GODRIVER-3074, but skip testing bug GODRIVER-3043",
 		"listSearchIndexes ignores read and write concern":     "Sync GODRIVER-3074, but skip testing bug GODRIVER-3043",
 		"updateSearchIndex ignores the read and write concern": "Sync GODRIVER-3074, but skip testing bug GODRIVER-3043",
->>>>>>> 7b3fa851
 	}
 
 	logMessageValidatorTimeout = 10 * time.Millisecond
