--- conflicted
+++ resolved
@@ -108,7 +108,9 @@
 	}
 
 	cursorOpts := config.client.createBaseCursorOptions()
+
 	cursorOpts.Registry = config.registry
+	cursorOpts.MarshalValueEncoderFn = newEncoderFn(config.bsonOpts)
 
 	cs := &ChangeStream{
 		client:     config.client,
@@ -144,11 +146,8 @@
 	if comment := cs.options.Comment; comment != nil {
 		cs.aggregate.Comment(*comment)
 
-<<<<<<< HEAD
-		commentVal, err := internal.NewBSONValue(cs.registry, comment, true, "comment")
-=======
+		//commentVal, err := internal.NewBSONValue(cs.registry, comment, true, "comment")
 		commentVal, err := marshalValue(comment, cs.bsonOpts, cs.registry)
->>>>>>> a888dc66
 		if err != nil {
 			return nil, err
 		}
