--- conflicted
+++ resolved
@@ -214,44 +214,39 @@
 		args.MaxPoolSize = &defaultMaxPoolSize
 	}
 
-<<<<<<< HEAD
-	if clientOpt.Auth != nil {
+	if args.Auth != nil {
 		var oidcMachineCallback auth.OIDCCallback
-		if clientOpt.Auth.OIDCMachineCallback != nil {
-			oidcMachineCallback = func(ctx context.Context, args *driver.OIDCArgs) (*driver.OIDCCredential, error) {
-				cred, err := clientOpt.Auth.OIDCMachineCallback(ctx, convertOIDCArgs(args))
+		if args.Auth.OIDCMachineCallback != nil {
+			oidcMachineCallback = func(ctx context.Context, oargs *driver.OIDCArgs) (*driver.OIDCCredential, error) {
+				cred, err := args.Auth.OIDCMachineCallback(ctx, convertOIDCArgs(oargs))
 				return (*driver.OIDCCredential)(cred), err
 			}
 		}
 
 		var oidcHumanCallback auth.OIDCCallback
-		if clientOpt.Auth.OIDCHumanCallback != nil {
-			oidcHumanCallback = func(ctx context.Context, args *driver.OIDCArgs) (*driver.OIDCCredential, error) {
-				cred, err := clientOpt.Auth.OIDCHumanCallback(ctx, convertOIDCArgs(args))
+		if args.Auth.OIDCHumanCallback != nil {
+			oidcHumanCallback = func(ctx context.Context, oargs *driver.OIDCArgs) (*driver.OIDCCredential, error) {
+				cred, err := args.Auth.OIDCHumanCallback(ctx, convertOIDCArgs(oargs))
 				return (*driver.OIDCCredential)(cred), err
 			}
 		}
 
 		// Create an authenticator for the client
-		client.authenticator, err = auth.CreateAuthenticator(clientOpt.Auth.AuthMechanism, &auth.Cred{
-			Source:              clientOpt.Auth.AuthSource,
-			Username:            clientOpt.Auth.Username,
-			Password:            clientOpt.Auth.Password,
-			PasswordSet:         clientOpt.Auth.PasswordSet,
-			Props:               clientOpt.Auth.AuthMechanismProperties,
+		client.authenticator, err = auth.CreateAuthenticator(args.Auth.AuthMechanism, &auth.Cred{
+			Source:              args.Auth.AuthSource,
+			Username:            args.Auth.Username,
+			Password:            args.Auth.Password,
+			PasswordSet:         args.Auth.PasswordSet,
+			Props:               args.Auth.AuthMechanismProperties,
 			OIDCMachineCallback: oidcMachineCallback,
 			OIDCHumanCallback:   oidcHumanCallback,
-		}, clientOpt.HTTPClient)
+		}, args.HTTPClient)
 		if err != nil {
 			return nil, err
 		}
 	}
 
-	cfg, err := topology.NewConfigWithAuthenticator(clientOpt, client.clock, client.authenticator)
-
-=======
-	cfg, err := topology.NewConfigFromOptions(args, client.clock)
->>>>>>> 2a36a4fc
+	cfg, err := topology.NewConfigFromOptionsWithAuthenticator(args, client.clock, client.authenticator)
 	if err != nil {
 		return nil, err
 	}
