// Copyright (C) MongoDB, Inc. 2017-present.
//
// Licensed under the Apache License, Version 2.0 (the "License"); you may
// not use this file except in compliance with the License. You may obtain
// a copy of the License at http://www.apache.org/licenses/LICENSE-2.0

package mongo

import (
	"context"
	"fmt"
	"strings"

	"github.com/pkg/errors"
	"go.mongodb.org/mongo-driver/bson"
	"go.mongodb.org/mongo-driver/bson/primitive"
	"go.mongodb.org/mongo-driver/mongo/options"
	"go.mongodb.org/mongo-driver/mongo/readconcern"
	"go.mongodb.org/mongo-driver/x/bsonx/bsoncore"
	"go.mongodb.org/mongo-driver/x/mongo/driver"
	"go.mongodb.org/mongo-driver/x/mongo/driver/mongocrypt"
	mcopts "go.mongodb.org/mongo-driver/x/mongo/driver/mongocrypt/options"
)

// ClientEncryption is used to create data keys and explicitly encrypt and decrypt BSON values.
type ClientEncryption struct {
	crypt          driver.Crypt
	keyVaultClient *Client
	keyVaultColl   *Collection
}

// NewClientEncryption creates a new ClientEncryption instance configured with the given options.
func NewClientEncryption(keyVaultClient *Client, opts ...*options.ClientEncryptionOptions) (*ClientEncryption, error) {
	if keyVaultClient == nil {
		return nil, errors.New("keyVaultClient must not be nil")
	}

	ce := &ClientEncryption{
		keyVaultClient: keyVaultClient,
	}
	ceo := options.MergeClientEncryptionOptions(opts...)

	// create keyVaultColl
	db, coll := splitNamespace(ceo.KeyVaultNamespace)
	ce.keyVaultColl = ce.keyVaultClient.Database(db).Collection(coll, keyVaultCollOpts)

	kmsProviders, err := transformBsoncoreDocument(bson.DefaultRegistry, ceo.KmsProviders, true, "kmsProviders")
	if err != nil {
		return nil, fmt.Errorf("error creating KMS providers map: %v", err)
	}

	mc, err := mongocrypt.NewMongoCrypt(mcopts.MongoCrypt().
		SetKmsProviders(kmsProviders).
		// Explicitly disable loading the crypt_shared library for the Crypt used for
		// ClientEncryption because it's only needed for AutoEncryption and we don't expect users to
		// have the crypt_shared library installed if they're using ClientEncryption.
		SetCryptSharedLibDisabled(true))
	if err != nil {
		return nil, err
	}

	// create Crypt
	kr := keyRetriever{coll: ce.keyVaultColl}
	cir := collInfoRetriever{client: ce.keyVaultClient}
	ce.crypt = driver.NewCrypt(&driver.CryptOptions{
		MongoCrypt: mc,
		KeyFn:      kr.cryptKeys,
		CollInfoFn: cir.cryptCollInfo,
		TLSConfig:  ceo.TLSConfig,
	})

	return ce, nil
}

<<<<<<< HEAD
// clientEncryptionIDQuery will take a primitive.Binary representation of a CLE UUID and write it as the bytes for a
// bsoncore.Document.
func clientEncryptionIDQuery(id primitive.Binary) []byte {
	query := bsoncore.NewDocumentBuilder().AppendBinary("_id", id.Subtype, id.Data).Build()
	return bsoncore.Document(query)
}

type singleResultExecutor func(*Collection, []byte) *SingleResult

// executeSingleResult wraps CLE data to execute some id-specific query operation.
func executeSingleResult(ce *ClientEncryption, id *primitive.Binary, fn singleResultExecutor) *SingleResult {
	var query []byte
	if id != nil {
		query = clientEncryptionIDQuery(*id)
	}
	coll, err := ce.majorityReadCollection()
	if err != nil {
		return &SingleResult{err: err}
	}
	return fn(coll, query)
}

type deleteResultExecutor func(*Collection, []byte) (*DeleteResult, error)

// executeDeleteResult wraps CLE data to execute some id-specific delete operation.
func executeDeleteResult(ce *ClientEncryption, id *primitive.Binary, fn deleteResultExecutor) (*DeleteResult, error) {
	var query []byte
	if id != nil {
		query = clientEncryptionIDQuery(*id)
	}
	coll, err := ce.majorityReadCollection()
	if err != nil {
		return nil, err
	}
	return fn(coll, query)
}

// majorityReadCollection will return a clone of the key vault collection with a majority read concern.
func (ce *ClientEncryption) majorityReadCollection() (*Collection, error) {
	return ce.keyVaultColl.Clone(options.Collection().SetReadConcern(readconcern.New(readconcern.Level("majority"))))
}

// AddKeyAltName adds a keyAltName to the keyAltNames array of the key document in the key vault collection with the
// given UUID (BSON binary subtype 0x04). Returns the previous version of the key document.
func (ce *ClientEncryption) AddKeyAltName(ctx context.Context, id primitive.Binary, keyAltName string) *SingleResult {
	return executeSingleResult(ce, &id, func(coll *Collection, query []byte) *SingleResult {
		keyAltNameDoc := bsoncore.NewDocumentBuilder().AppendString("keyAltNames", keyAltName).Build()
		update := bsoncore.NewDocumentBuilder().AppendDocument("$addToSet", keyAltNameDoc).Build()
		return coll.FindOneAndUpdate(ctx, query, update)
	})
}

// CreateDataKey is an alias function equivalent to CreateKey.
func (ce *ClientEncryption) CreateDataKey(ctx context.Context, kmsProvider string,
	opts ...*options.DataKeyOptions) (primitive.Binary, error) {
	return ce.CreateKey(ctx, kmsProvider, opts...)
}

// CreateKey creates a new key document and inserts into the key vault collection. Returns the _id of the created
// document as a UUID (BSON binary subtype 0x04).
func (ce *ClientEncryption) CreateKey(ctx context.Context, kmsProvider string,
	opts ...*options.DataKeyOptions) (primitive.Binary, error) {

=======
// CreateDataKey creates a new key document and inserts it into the key vault collection. Returns the _id of the
// created document.
func (ce *ClientEncryption) CreateDataKey(ctx context.Context, kmsProvider string, opts ...*options.DataKeyOptions) (primitive.Binary, error) {
	// translate opts to mcopts.DataKeyOptions
>>>>>>> b8abadc4
	dko := options.MergeDataKeyOptions(opts...)
	co := mcopts.DataKey().SetKeyAltNames(dko.KeyAltNames)
	if dko.MasterKey != nil {
		keyDoc, err := transformBsoncoreDocument(ce.keyVaultClient.registry, dko.MasterKey, true, "masterKey")
		if err != nil {
			return primitive.Binary{}, err
		}
		co.SetMasterKey(keyDoc)
	}
	if dko.KeyMaterial != nil {
		co.SetKeyMaterial(dko.KeyMaterial)
	}

	// create data key document
	dataKeyDoc, err := ce.crypt.CreateDataKey(ctx, kmsProvider, co)
	if err != nil {
		return primitive.Binary{}, err
	}

	// insert key into key vault
	_, err = ce.keyVaultColl.InsertOne(ctx, dataKeyDoc)
	if err != nil {
		return primitive.Binary{}, err
	}

	subtype, data := bson.Raw(dataKeyDoc).Lookup("_id").Binary()
	return primitive.Binary{Subtype: subtype, Data: data}, nil
}

// Encrypt encrypts a BSON value with the given key and algorithm. Returns an encrypted value (BSON binary of subtype 6).
func (ce *ClientEncryption) Encrypt(ctx context.Context, val bson.RawValue, opts ...*options.EncryptOptions) (primitive.Binary, error) {
	eo := options.MergeEncryptOptions(opts...)
	transformed := mcopts.ExplicitEncryption()
	if eo.KeyID != nil {
		transformed.SetKeyID(*eo.KeyID)
	}
	if eo.KeyAltName != nil {
		transformed.SetKeyAltName(*eo.KeyAltName)
	}
	transformed.SetAlgorithm(eo.Algorithm)
	if eo.QueryType != nil {
		switch *eo.QueryType {
		case options.QueryTypeEquality:
			transformed.SetQueryType(mcopts.QueryTypeEquality)
		default:
			return primitive.Binary{}, fmt.Errorf("unsupported value for QueryType: %v", *eo.QueryType)
		}
	}

	if eo.ContentionFactor != nil {
		transformed.SetContentionFactor(*eo.ContentionFactor)
	}

	subtype, data, err := ce.crypt.EncryptExplicit(ctx, bsoncore.Value{Type: val.Type, Data: val.Value}, transformed)
	if err != nil {
		return primitive.Binary{}, err
	}
	return primitive.Binary{Subtype: subtype, Data: data}, nil
}

// Decrypt decrypts an encrypted value (BSON binary of subtype 6) and returns the original BSON value.
func (ce *ClientEncryption) Decrypt(ctx context.Context, val primitive.Binary) (bson.RawValue, error) {
	decrypted, err := ce.crypt.DecryptExplicit(ctx, val.Subtype, val.Data)
	if err != nil {
		return bson.RawValue{}, err
	}

	return bson.RawValue{Type: decrypted.Type, Value: decrypted.Data}, nil
}

// Close cleans up any resources associated with the ClientEncryption instance. This includes disconnecting the
// key-vault Client instance.
func (ce *ClientEncryption) Close(ctx context.Context) error {
	ce.crypt.Close()
	return ce.keyVaultClient.Disconnect(ctx)
}

// DeleteKey removes the key document with the given UUID (BSON binary subtype 0x04) from the key vault collection.
// Returns the result of the internal deleteOne() operation on the key vault collection.
func (ce *ClientEncryption) DeleteKey(ctx context.Context, id primitive.Binary) (*DeleteResult, error) {
	return executeDeleteResult(ce, &id, func(coll *Collection, query []byte) (*DeleteResult, error) {
		return coll.DeleteOne(ctx, query)
	})
}

// GetKeyByAltName returns a key document in the key vault collection with the given keyAltName.
func (ce *ClientEncryption) GetKeyByAltName(ctx context.Context, keyAltName string) *SingleResult {
	return executeSingleResult(ce, nil, func(coll *Collection, _ []byte) *SingleResult {
		filter := bsoncore.NewDocumentBuilder().AppendString("keyAltNames", keyAltName).Build()
		return coll.FindOne(ctx, filter)
	})
}

// GetKey finds a single key document with the given UUID (BSON binary subtype 0x04). Returns the result of the
// internal find() operation on the key vault collection.
func (ce *ClientEncryption) GetKey(ctx context.Context, id primitive.Binary) *SingleResult {
	return executeSingleResult(ce, &id, func(coll *Collection, query []byte) *SingleResult {
		return coll.FindOne(ctx, query)
	})
}

// GetKeys finds all documents in the key vault collection. Returns the result of the internal find() operation on the
// key vault collection.
func (ce *ClientEncryption) GetKeys(ctx context.Context) (*Cursor, error) {
	coll, err := ce.majorityReadCollection()
	if err != nil {
		return newEmptyCursor(), nil
	}
	return coll.Find(ctx, bson.D{})
}

// RemoveKeyAltName removes a keyAltName from the keyAltNames array of the key document in the key vault collection with
// the given UUID (BSON binary subtype 0x04). Returns the previous version of the key document.
func (ce *ClientEncryption) RemoveKeyAltName(ctx context.Context, id primitive.Binary, keyAltName string) *SingleResult {
	return executeSingleResult(ce, &id, func(coll *Collection, query []byte) *SingleResult {
		update := bson.A{bson.D{{"$set", bson.D{{"keyAltNames", bson.D{{"$cond", bson.A{bson.D{{"$eq",
			bson.A{"$keyAltNames", bson.A{keyAltName}}}}, "$$REMOVE", bson.D{{"$filter",
			bson.D{{"input", "$keyAltNames"}, {"cond", bson.D{{"$ne", bson.A{"$$this", keyAltName}}}}}}}}}}}}}}}
		return coll.FindOneAndUpdate(ctx, query, update)
	})
}

// setRewrapManyDataKeyWriteModels will prepare the WriteModel slice for a bulk updating rewrapped documents.
func setRewrapManyDataKeyWriteModels(rewrappedDocuments []bsoncore.Document, writeModels *[]WriteModel) error {
	const idKey = "_id"
	const keyMaterial = "keyMaterial"
	const masterKey = "masterKey"

	// Append a slice of WriteModel with the update document per each rewrappedDoc _id filter.
	for _, rewrappedDocument := range rewrappedDocuments {
		// Rebuild the document to remove the immutable _id object.
		rewrappedDocElems, err := rewrappedDocument.Elements()
		if err != nil {
			return err
		}
		mutableRewrappedDocBuilder := bsoncore.NewDocumentBuilder()
		for _, element := range rewrappedDocElems {
			key := element.Key()
			if key == idKey {
				continue
			}
			value, err := element.ValueErr()
			if err != nil {
				return err
			}
			mutableRewrappedDocBuilder.AppendValue(key, value)
		}
		mutableRewrappedDoc := mutableRewrappedDocBuilder.Build()

		// Prepare the new master key for update.
		mutableDocMasterKey, err := bsoncore.Document(mutableRewrappedDoc).LookupErr(masterKey)
		if err != nil {
			return err
		}
		masterKeyDoc := mutableDocMasterKey.Document()

		// Prepare the new material key for update.
		mutableDocKeyMaterial, err := bsoncore.Document(mutableRewrappedDoc).LookupErr(keyMaterial)
		if err != nil {
			return err
		}
		keyMatrialSubtype, keyMaterialBinary := mutableDocKeyMaterial.Binary()
		mutableDocKeyMaterialBinary := primitive.Binary{Subtype: keyMatrialSubtype, Data: keyMaterialBinary}

		// Prepare the _id filter for documents to update.
		id, err := rewrappedDocument.LookupErr(idKey)
		if err != nil {
			return err
		}

		idSubtype, idData, ok := id.BinaryOK()
		if !ok {
			return fmt.Errorf("expected to assert %q as binary", idKey)
		}
		binaryID := primitive.Binary{Subtype: idSubtype, Data: idData}

		// Append the mutable document to the slice for bulk update.
		*writeModels = append(*writeModels, NewUpdateOneModel().
			SetFilter(bson.D{{idKey, binaryID}}).
			SetUpdate(
				bson.D{
					{"$set", bson.D{{keyMaterial, mutableDocKeyMaterialBinary}, {masterKey, masterKeyDoc}}},
					{"$currentDate", bson.D{{"updateDate", true}}},
				},
			))
	}
	return nil
}

// RewrapManyDataKey decrypts and enecrypts all matching data keys with a possibly new masterKey value. For all
// matching documents, this method will overwrite the "masterKey", "updateDate", and "keyMaterial". On error, some
// matching data keys may have been rewrapped.
func (ce *ClientEncryption) RewrapManyDataKey(ctx context.Context, filter interface{},
	opts ...*options.RewrapManyDataKeyOptions) (*RewrapManyDataKeyResult, error) {

	rmdko := options.MergeRewrapManyDataKeyOptions(opts...)
	if ctx == nil {
		ctx = context.Background()
	}

	// Transfer rmdko options to /x/ package options to publish the mongocrypt feed.
	co := cryptOpts.RewrapManyDataKey()
	if rmdko.MasterKey != nil {
		keyDoc, err := transformBsoncoreDocument(ce.keyVaultClient.registry, rmdko.MasterKey, true, "masterKey")
		if err != nil {
			return nil, err
		}
		co.SetMasterKey(keyDoc)
	}
	if rmdko.Provider != nil {
		co.SetProvider(*rmdko.Provider)
	}

	// Prepare the filters and rewrap the data key using mongocrypt.
	filterdoc, err := transformBsoncoreDocument(ce.keyVaultClient.registry, filter, true, "filter")
	if err != nil {
		return nil, err
	}

	rewrappedDocuments, err := ce.crypt.RewrapDataKey(ctx, filterdoc, co)
	if err != nil {
		return nil, err
	}
	if len(rewrappedDocuments) == 0 {
		// If there are no documents to rewrap, then do nothing.
		return new(RewrapManyDataKeyResult), nil
	}

	// Prepare the WriteModel slice for bulk updating the rewrapped data keys.
	models := []WriteModel{}
	if err := setRewrapManyDataKeyWriteModels(rewrappedDocuments, &models); err != nil {
		return nil, err
	}

	coll, err := ce.majorityReadCollection()
	if err != nil {
		return nil, err
	}

	bulkWriteResults, err := coll.BulkWrite(ctx, models)
	if err != nil {
		return nil, err
	}
	return &RewrapManyDataKeyResult{BulkWriteResult: bulkWriteResults}, nil
}

// splitNamespace takes a namespace in the form "database.collection" and returns (database name, collection name)
func splitNamespace(ns string) (string, string) {
	firstDot := strings.Index(ns, ".")
	if firstDot == -1 {
		return "", ns
	}

	return ns[:firstDot], ns[firstDot+1:]
}<|MERGE_RESOLUTION|>--- conflicted
+++ resolved
@@ -72,7 +72,6 @@
 	return ce, nil
 }
 
-<<<<<<< HEAD
 // clientEncryptionIDQuery will take a primitive.Binary representation of a CLE UUID and write it as the bytes for a
 // bsoncore.Document.
 func clientEncryptionIDQuery(id primitive.Binary) []byte {
@@ -136,12 +135,7 @@
 func (ce *ClientEncryption) CreateKey(ctx context.Context, kmsProvider string,
 	opts ...*options.DataKeyOptions) (primitive.Binary, error) {
 
-=======
-// CreateDataKey creates a new key document and inserts it into the key vault collection. Returns the _id of the
-// created document.
-func (ce *ClientEncryption) CreateDataKey(ctx context.Context, kmsProvider string, opts ...*options.DataKeyOptions) (primitive.Binary, error) {
 	// translate opts to mcopts.DataKeyOptions
->>>>>>> b8abadc4
 	dko := options.MergeDataKeyOptions(opts...)
 	co := mcopts.DataKey().SetKeyAltNames(dko.KeyAltNames)
 	if dko.MasterKey != nil {
@@ -343,7 +337,7 @@
 	}
 
 	// Transfer rmdko options to /x/ package options to publish the mongocrypt feed.
-	co := cryptOpts.RewrapManyDataKey()
+	co := mcopts.RewrapManyDataKey()
 	if rmdko.MasterKey != nil {
 		keyDoc, err := transformBsoncoreDocument(ce.keyVaultClient.registry, rmdko.MasterKey, true, "masterKey")
 		if err != nil {
