--- conflicted
+++ resolved
@@ -180,25 +180,17 @@
 	if err != nil {
 		return nil, sess, err
 	}
-<<<<<<< HEAD
-	readSelect := description.CompositeSelector([]description.ServerSelector{
-		description.ReadPrefSelector(args.ReadPreference),
-		description.LatencySelector(db.client.localThreshold),
-	})
-	if sess != nil && sess.PinnedServer != nil {
-=======
 
 	var readSelect description.ServerSelector
 
 	readSelect = &serverselector.Composite{
 		Selectors: []description.ServerSelector{
-			&serverselector.ReadPref{ReadPref: ro.ReadPreference},
+			&serverselector.ReadPref{ReadPref: args.ReadPreference},
 			&serverselector.Latency{Latency: db.client.localThreshold},
 		},
 	}
 
 	if sess != nil && sess.PinnedServerAddr != nil {
->>>>>>> b79eac45
 		readSelect = makePinnedSelector(sess, readSelect)
 	}
 
