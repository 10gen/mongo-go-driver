--- conflicted
+++ resolved
@@ -361,17 +361,11 @@
 // documentation).
 //
 // For more information about the command, see https://www.mongodb.com/docs/manual/reference/command/listCollections/.
-<<<<<<< HEAD
 func (db *Database) ListCollectionSpecifications(
 	ctx context.Context,
 	filter interface{},
 	opts ...options.Lister[options.ListCollectionsOptions],
-) ([]*CollectionSpecification, error) {
-=======
-func (db *Database) ListCollectionSpecifications(ctx context.Context, filter interface{},
-	opts ...*options.ListCollectionsOptions) ([]CollectionSpecification, error) {
-
->>>>>>> ee88719c
+) ([]CollectionSpecification, error) {
 	cursor, err := db.ListCollections(ctx, filter, opts...)
 	if err != nil {
 		return nil, err
