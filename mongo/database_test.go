// Copyright (C) MongoDB, Inc. 2017-present.
//
// Licensed under the Apache License, Version 2.0 (the "License"); you may
// not use this file except in compliance with the License. You may obtain
// a copy of the License at http://www.apache.org/licenses/LICENSE-2.0

package mongo

import (
	"context"
	"errors"
	"testing"
	"time"

	"go.mongodb.org/mongo-driver/bson"
	"go.mongodb.org/mongo-driver/bson/bsoncodec"
	"go.mongodb.org/mongo-driver/internal/assert"
	"go.mongodb.org/mongo-driver/mongo/options"
	"go.mongodb.org/mongo-driver/mongo/readconcern"
	"go.mongodb.org/mongo-driver/mongo/readpref"
	"go.mongodb.org/mongo-driver/mongo/writeconcern"
	"go.mongodb.org/mongo-driver/x/mongo/driver/topology"
)

func setupDb(name string, opts ...*options.DatabaseOptions) *Database {
	client := setupClient()
	return client.Database(name, opts...)
}

func compareDbs(t *testing.T, expected, got *Database) {
	t.Helper()
	assert.Equal(t, expected.readPreference, got.readPreference,
		"expected read preference %v, got %v", expected.readPreference, got.readPreference)
	assert.Equal(t, expected.readConcern, got.readConcern,
		"expected read concern %v, got %v", expected.readConcern, got.readConcern)
	assert.Equal(t, expected.writeConcern, got.writeConcern,
		"expected write concern %v, got %v", expected.writeConcern, got.writeConcern)
	assert.Equal(t, expected.registry, got.registry,
		"expected write concern %v, got %v", expected.registry, got.registry)
}

func TestDatabase(t *testing.T) {
	t.Run("initialize", func(t *testing.T) {
		name := "foo"
		db := setupDb(name)
		assert.Equal(t, name, db.Name(), "expected db name %v, got %v", name, db.Name())
		assert.NotNil(t, db.Client(), "expected valid client, got nil")
	})
	t.Run("options", func(t *testing.T) {
		t.Run("custom", func(t *testing.T) {
			rpPrimary := readpref.Primary()
			rpSecondary := readpref.Secondary()
			wc1 := &writeconcern.WriteConcern{W: 5}
			wc2 := &writeconcern.WriteConcern{W: 10}
			rcLocal := readconcern.Local()
			rcMajority := readconcern.Majority()
			reg := bsoncodec.NewRegistryBuilder().Build()

			opts := options.Database().SetReadPreference(rpPrimary).SetReadConcern(rcLocal).SetWriteConcern(wc1).
				SetReadPreference(rpSecondary).SetReadConcern(rcMajority).SetWriteConcern(wc2).SetRegistry(reg)
			expected := &Database{
				readPreference: rpSecondary,
				readConcern:    rcMajority,
				writeConcern:   wc2,
				registry:       reg,
			}
			got := setupDb("foo", opts)
			compareDbs(t, expected, got)
		})
		t.Run("inherit", func(t *testing.T) {
			rpPrimary := readpref.Primary()
			rcLocal := readconcern.Local()
			wc1 := &writeconcern.WriteConcern{W: 10}
			reg := bsoncodec.NewRegistryBuilder().Build()

			client := setupClient(options.Client().SetReadPreference(rpPrimary).SetReadConcern(rcLocal).SetRegistry(reg))
			got := client.Database("foo", options.Database().SetWriteConcern(wc1))
			expected := &Database{
				readPreference: rpPrimary,
				readConcern:    rcLocal,
				writeConcern:   wc1,
				registry:       reg,
			}
			compareDbs(t, expected, got)
		})
	})
	t.Run("replace topology error", func(t *testing.T) {
		db := setupDb("foo")
		err := db.RunCommand(bgCtx, bson.D{{"x", 1}}).Err()
		assert.Equal(t, ErrClientDisconnected, err, "expected error %v, got %v", ErrClientDisconnected, err)

		err = db.Drop(bgCtx)
		assert.Equal(t, ErrClientDisconnected, err, "expected error %v, got %v", ErrClientDisconnected, err)

		_, err = db.ListCollections(bgCtx, bson.D{})
		assert.Equal(t, ErrClientDisconnected, err, "expected error %v, got %v", ErrClientDisconnected, err)
	})
	t.Run("TransientTransactionError label", func(t *testing.T) {
		client := setupClient(options.Client().ApplyURI("mongodb://nonexistent").SetServerSelectionTimeout(3 * time.Second))
<<<<<<< HEAD
		err := client.connect(bgCtx)
		defer client.Disconnect(bgCtx)
=======
		err := client.Connect(bgCtx)
		defer func() { _ = client.Disconnect(bgCtx) }()
>>>>>>> cd3c6996
		assert.Nil(t, err, "expected nil, got %v", err)

		t.Run("negative case of non-transaction", func(t *testing.T) {
			var sse topology.ServerSelectionError
			var le LabeledError

			err := client.Ping(bgCtx, nil)
			assert.NotNil(t, err, "expected error, got nil")
			assert.True(t, errors.As(err, &sse), `expected error to be a "topology.ServerSelectionError"`)
			if errors.As(err, &le) {
				assert.False(t, le.HasErrorLabel("TransientTransactionError"), `expected error not to include the "TransientTransactionError" label`)
			}
		})

		t.Run("positive case of transaction", func(t *testing.T) {
			var sse topology.ServerSelectionError
			var le LabeledError

			sess, err := client.StartSession()
			assert.Nil(t, err, "expected nil, got %v", err)
			defer sess.EndSession(bgCtx)

			sessCtx := NewSessionContext(bgCtx, sess)
			err = sess.StartTransaction()
			assert.Nil(t, err, "expected nil, got %v", err)

			err = client.Ping(sessCtx, nil)
			assert.NotNil(t, err, "expected error, got nil")
			assert.True(t, errors.As(err, &sse), `expected error to be a "topology.ServerSelectionError"`)
			assert.True(t, errors.As(err, &le), `expected error to implement the "LabeledError" interface`)
			assert.True(t, le.HasErrorLabel("TransientTransactionError"), `expected error to include the "TransientTransactionError" label`)
		})
	})
	t.Run("nil document error", func(t *testing.T) {
		db := setupDb("foo")

		err := db.RunCommand(bgCtx, nil).Err()
		assert.Equal(t, ErrNilDocument, err, "expected error %v, got %v", ErrNilDocument, err)

		_, err = db.Watch(context.Background(), nil)
		watchErr := errors.New("can only marshal slices and arrays into aggregation pipelines, but got invalid")
		assert.Equal(t, watchErr, err, "expected error %v, got %v", watchErr, err)

		_, err = db.ListCollections(context.Background(), nil)
		assert.Equal(t, ErrNilDocument, err, "expected error %v, got %v", ErrNilDocument, err)

		_, err = db.ListCollectionNames(context.Background(), nil)
		assert.Equal(t, ErrNilDocument, err, "expected error %v, got %v", ErrNilDocument, err)
	})
}<|MERGE_RESOLUTION|>--- conflicted
+++ resolved
@@ -97,13 +97,8 @@
 	})
 	t.Run("TransientTransactionError label", func(t *testing.T) {
 		client := setupClient(options.Client().ApplyURI("mongodb://nonexistent").SetServerSelectionTimeout(3 * time.Second))
-<<<<<<< HEAD
 		err := client.connect(bgCtx)
-		defer client.Disconnect(bgCtx)
-=======
-		err := client.Connect(bgCtx)
 		defer func() { _ = client.Disconnect(bgCtx) }()
->>>>>>> cd3c6996
 		assert.Nil(t, err, "expected nil, got %v", err)
 
 		t.Run("negative case of non-transaction", func(t *testing.T) {
