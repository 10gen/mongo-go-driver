// Copyright (C) MongoDB, Inc. 2017-present.
//
// Licensed under the Apache License, Version 2.0 (the "License"); you may
// not use this file except in compliance with the License. You may obtain
// a copy of the License at http://www.apache.org/licenses/LICENSE-2.0

package mongo

import (
	"bytes"
	"context"
	"errors"
	"fmt"
	"net"
	"strings"

	"go.mongodb.org/mongo-driver/bson"
	"go.mongodb.org/mongo-driver/internal/codecutil"
	"go.mongodb.org/mongo-driver/x/mongo/driver"
	"go.mongodb.org/mongo-driver/x/mongo/driver/mongocrypt"
	"go.mongodb.org/mongo-driver/x/mongo/driver/topology"
)

// ErrUnacknowledgedWrite is returned by operations that have an unacknowledged write concern.
var ErrUnacknowledgedWrite = errors.New("unacknowledged write")

// ErrClientDisconnected is returned when disconnected Client is used to run an operation.
var ErrClientDisconnected = errors.New("client is disconnected")

// ErrNilDocument is returned when a nil document is passed to a CRUD method.
var ErrNilDocument = errors.New("document is nil")

// ErrNilValue is returned when a nil value is passed to a CRUD method.
var ErrNilValue = errors.New("value is nil")

// ErrEmptySlice is returned when an empty slice is passed to a CRUD method that requires a non-empty slice.
var ErrEmptySlice = errors.New("must provide at least one element in input slice")

// ErrMapForOrderedArgument is returned when a map with multiple keys is passed to a CRUD method for an ordered parameter
type ErrMapForOrderedArgument struct {
	ParamName string
}

// Error implements the error interface.
func (e ErrMapForOrderedArgument) Error() string {
	return fmt.Sprintf("multi-key map passed in for ordered parameter %v", e.ParamName)
}

func replaceErrors(err error) error {
	// Return nil when err is nil to avoid costly reflection logic below.
	if err == nil {
		return nil
	}

	if err == topology.ErrTopologyClosed {
		return ErrClientDisconnected
	}
	if de, ok := err.(driver.Error); ok {
		return CommandError{
			Code:    de.Code,
			Message: de.Message,
			Labels:  de.Labels,
			Name:    de.Name,
			Wrapped: de.Wrapped,
			Raw:     bson.Raw(de.Raw),
		}
	}
	if qe, ok := err.(driver.QueryFailureError); ok {
		// qe.Message is "command failure"
		ce := CommandError{
			Name:    qe.Message,
			Wrapped: qe.Wrapped,
			Raw:     bson.Raw(qe.Response),
		}

		dollarErr, err := qe.Response.LookupErr("$err")
		if err == nil {
			ce.Message, _ = dollarErr.StringValueOK()
		}
		code, err := qe.Response.LookupErr("code")
		if err == nil {
			ce.Code, _ = code.Int32OK()
		}

		return ce
	}
	if me, ok := err.(mongocrypt.Error); ok {
		return MongocryptError{Code: me.Code, Message: me.Message}
	}

<<<<<<< HEAD
	if errors.Is(err, codecutil.ErrNilValue) {
		return ErrNilValue
	}

	if marshalErr, ok := err.(codecutil.MarshalError); ok {
		return MarshalError{
			Value: marshalErr.Value,
			Err:   marshalErr.Err,
		}
	}

=======
>>>>>>> 990f5088
	return err
}

// IsDuplicateKeyError returns true if err is a duplicate key error
func IsDuplicateKeyError(err error) bool {
	// handles SERVER-7164 and SERVER-11493
	for ; err != nil; err = unwrap(err) {
		if e, ok := err.(ServerError); ok {
			return e.HasErrorCode(11000) || e.HasErrorCode(11001) || e.HasErrorCode(12582) ||
				e.HasErrorCodeWithMessage(16460, " E11000 ")
		}
	}
	return false
}

// IsTimeout returns true if err is from a timeout
func IsTimeout(err error) bool {
	for ; err != nil; err = unwrap(err) {
		// check unwrappable errors together
		if err == context.DeadlineExceeded {
			return true
		}
		if err == driver.ErrDeadlineWouldBeExceeded {
			return true
		}
		if err == topology.ErrServerSelectionTimeout {
			return true
		}
		if _, ok := err.(topology.WaitQueueTimeoutError); ok {
			return true
		}
		if ce, ok := err.(CommandError); ok && ce.IsMaxTimeMSExpiredError() {
			return true
		}
		if we, ok := err.(WriteException); ok && we.WriteConcernError != nil &&
			we.WriteConcernError.IsMaxTimeMSExpiredError() {
			return true
		}
		if ne, ok := err.(net.Error); ok {
			return ne.Timeout()
		}
		//timeout error labels
		if le, ok := err.(LabeledError); ok {
			if le.HasErrorLabel("NetworkTimeoutError") || le.HasErrorLabel("ExceededTimeLimitError") {
				return true
			}
		}
	}

	return false
}

// unwrap returns the inner error if err implements Unwrap(), otherwise it returns nil.
func unwrap(err error) error {
	u, ok := err.(interface {
		Unwrap() error
	})
	if !ok {
		return nil
	}
	return u.Unwrap()
}

// errorHasLabel returns true if err contains the specified label
func errorHasLabel(err error, label string) bool {
	for ; err != nil; err = unwrap(err) {
		if le, ok := err.(LabeledError); ok && le.HasErrorLabel(label) {
			return true
		}
	}
	return false
}

// IsNetworkError returns true if err is a network error
func IsNetworkError(err error) bool {
	return errorHasLabel(err, "NetworkError")
}

// MongocryptError represents an libmongocrypt error during client-side encryption.
type MongocryptError struct {
	Code    int32
	Message string
}

// Error implements the error interface.
func (m MongocryptError) Error() string {
	return fmt.Sprintf("mongocrypt error %d: %v", m.Code, m.Message)
}

// EncryptionKeyVaultError represents an error while communicating with the key vault collection during client-side
// encryption.
type EncryptionKeyVaultError struct {
	Wrapped error
}

// Error implements the error interface.
func (ekve EncryptionKeyVaultError) Error() string {
	return fmt.Sprintf("key vault communication error: %v", ekve.Wrapped)
}

// Unwrap returns the underlying error.
func (ekve EncryptionKeyVaultError) Unwrap() error {
	return ekve.Wrapped
}

// MongocryptdError represents an error while communicating with mongocryptd during client-side encryption.
type MongocryptdError struct {
	Wrapped error
}

// Error implements the error interface.
func (e MongocryptdError) Error() string {
	return fmt.Sprintf("mongocryptd communication error: %v", e.Wrapped)
}

// Unwrap returns the underlying error.
func (e MongocryptdError) Unwrap() error {
	return e.Wrapped
}

// LabeledError is an interface for errors with labels.
type LabeledError interface {
	error
	// HasErrorLabel returns true if the error contains the specified label.
	HasErrorLabel(string) bool
}

// ServerError is the interface implemented by errors returned from the server. Custom implementations of this
// interface should not be used in production.
type ServerError interface {
	LabeledError
	// HasErrorCode returns true if the error has the specified code.
	HasErrorCode(int) bool
	// HasErrorMessage returns true if the error contains the specified message.
	HasErrorMessage(string) bool
	// HasErrorCodeWithMessage returns true if any of the contained errors have the specified code and message.
	HasErrorCodeWithMessage(int, string) bool

	serverError()
}

var _ ServerError = CommandError{}
var _ ServerError = WriteError{}
var _ ServerError = WriteException{}
var _ ServerError = BulkWriteException{}

// CommandError represents a server error during execution of a command. This can be returned by any operation.
type CommandError struct {
	Code    int32
	Message string
	Labels  []string // Categories to which the error belongs
	Name    string   // A human-readable name corresponding to the error code
	Wrapped error    // The underlying error, if one exists.
	Raw     bson.Raw // The original server response containing the error.
}

// Error implements the error interface.
func (e CommandError) Error() string {
	if e.Name != "" {
		return fmt.Sprintf("(%v) %v", e.Name, e.Message)
	}
	return e.Message
}

// Unwrap returns the underlying error.
func (e CommandError) Unwrap() error {
	return e.Wrapped
}

// HasErrorCode returns true if the error has the specified code.
func (e CommandError) HasErrorCode(code int) bool {
	return int(e.Code) == code
}

// HasErrorLabel returns true if the error contains the specified label.
func (e CommandError) HasErrorLabel(label string) bool {
	if e.Labels != nil {
		for _, l := range e.Labels {
			if l == label {
				return true
			}
		}
	}
	return false
}

// HasErrorMessage returns true if the error contains the specified message.
func (e CommandError) HasErrorMessage(message string) bool {
	return strings.Contains(e.Message, message)
}

// HasErrorCodeWithMessage returns true if the error has the specified code and Message contains the specified message.
func (e CommandError) HasErrorCodeWithMessage(code int, message string) bool {
	return int(e.Code) == code && strings.Contains(e.Message, message)
}

// IsMaxTimeMSExpiredError returns true if the error is a MaxTimeMSExpired error.
func (e CommandError) IsMaxTimeMSExpiredError() bool {
	return e.Code == 50 || e.Name == "MaxTimeMSExpired"
}

// serverError implements the ServerError interface.
func (e CommandError) serverError() {}

// WriteError is an error that occurred during execution of a write operation. This error type is only returned as part
// of a WriteException or BulkWriteException.
type WriteError struct {
	// The index of the write in the slice passed to an InsertMany or BulkWrite operation that caused this error.
	Index int

	Code    int
	Message string
	Details bson.Raw

	// The original write error from the server response.
	Raw bson.Raw
}

func (we WriteError) Error() string {
	msg := we.Message
	if len(we.Details) > 0 {
		msg = fmt.Sprintf("%s: %s", msg, we.Details.String())
	}
	return msg
}

// HasErrorCode returns true if the error has the specified code.
func (we WriteError) HasErrorCode(code int) bool {
	return we.Code == code
}

// HasErrorLabel returns true if the error contains the specified label. WriteErrors do not contain labels,
// so we always return false.
func (we WriteError) HasErrorLabel(string) bool {
	return false
}

// HasErrorMessage returns true if the error contains the specified message.
func (we WriteError) HasErrorMessage(message string) bool {
	return strings.Contains(we.Message, message)
}

// HasErrorCodeWithMessage returns true if the error has the specified code and Message contains the specified message.
func (we WriteError) HasErrorCodeWithMessage(code int, message string) bool {
	return we.Code == code && strings.Contains(we.Message, message)
}

// serverError implements the ServerError interface.
func (we WriteError) serverError() {}

// WriteErrors is a group of write errors that occurred during execution of a write operation.
type WriteErrors []WriteError

// Error implements the error interface.
func (we WriteErrors) Error() string {
	errs := make([]error, len(we))
	for i := 0; i < len(we); i++ {
		errs[i] = we[i]
	}
	// WriteErrors isn't returned from batch operations, but we can still use the same formatter.
	return "write errors: " + joinBatchErrors(errs)
}

func writeErrorsFromDriverWriteErrors(errs driver.WriteErrors) WriteErrors {
	wes := make(WriteErrors, 0, len(errs))
	for _, err := range errs {
		wes = append(wes, WriteError{
			Index:   int(err.Index),
			Code:    int(err.Code),
			Message: err.Message,
			Details: bson.Raw(err.Details),
			Raw:     bson.Raw(err.Raw),
		})
	}
	return wes
}

// WriteConcernError represents a write concern failure during execution of a write operation. This error type is only
// returned as part of a WriteException or a BulkWriteException.
type WriteConcernError struct {
	Name    string
	Code    int
	Message string
	Details bson.Raw
	Raw     bson.Raw // The original write concern error from the server response.
}

// Error implements the error interface.
func (wce WriteConcernError) Error() string {
	if wce.Name != "" {
		return fmt.Sprintf("(%v) %v", wce.Name, wce.Message)
	}
	return wce.Message
}

// IsMaxTimeMSExpiredError returns true if the error is a MaxTimeMSExpired error.
func (wce WriteConcernError) IsMaxTimeMSExpiredError() bool {
	return wce.Code == 50
}

// WriteException is the error type returned by the InsertOne, DeleteOne, DeleteMany, UpdateOne, UpdateMany, and
// ReplaceOne operations.
type WriteException struct {
	// The write concern error that occurred, or nil if there was none.
	WriteConcernError *WriteConcernError

	// The write errors that occurred during operation execution.
	WriteErrors WriteErrors

	// The categories to which the exception belongs.
	Labels []string

	// The original server response containing the error.
	Raw bson.Raw
}

// Error implements the error interface.
func (mwe WriteException) Error() string {
	causes := make([]string, 0, 2)
	if mwe.WriteConcernError != nil {
		causes = append(causes, "write concern error: "+mwe.WriteConcernError.Error())
	}
	if len(mwe.WriteErrors) > 0 {
		// The WriteErrors error message already starts with "write errors:", so don't add it to the
		// error message again.
		causes = append(causes, mwe.WriteErrors.Error())
	}

	message := "write exception: "
	if len(causes) == 0 {
		return message + "no causes"
	}
	return message + strings.Join(causes, ", ")
}

// HasErrorCode returns true if the error has the specified code.
func (mwe WriteException) HasErrorCode(code int) bool {
	if mwe.WriteConcernError != nil && mwe.WriteConcernError.Code == code {
		return true
	}
	for _, we := range mwe.WriteErrors {
		if we.Code == code {
			return true
		}
	}
	return false
}

// HasErrorLabel returns true if the error contains the specified label.
func (mwe WriteException) HasErrorLabel(label string) bool {
	if mwe.Labels != nil {
		for _, l := range mwe.Labels {
			if l == label {
				return true
			}
		}
	}
	return false
}

// HasErrorMessage returns true if the error contains the specified message.
func (mwe WriteException) HasErrorMessage(message string) bool {
	if mwe.WriteConcernError != nil && strings.Contains(mwe.WriteConcernError.Message, message) {
		return true
	}
	for _, we := range mwe.WriteErrors {
		if strings.Contains(we.Message, message) {
			return true
		}
	}
	return false
}

// HasErrorCodeWithMessage returns true if any of the contained errors have the specified code and message.
func (mwe WriteException) HasErrorCodeWithMessage(code int, message string) bool {
	if mwe.WriteConcernError != nil &&
		mwe.WriteConcernError.Code == code && strings.Contains(mwe.WriteConcernError.Message, message) {
		return true
	}
	for _, we := range mwe.WriteErrors {
		if we.Code == code && strings.Contains(we.Message, message) {
			return true
		}
	}
	return false
}

// serverError implements the ServerError interface.
func (mwe WriteException) serverError() {}

func convertDriverWriteConcernError(wce *driver.WriteConcernError) *WriteConcernError {
	if wce == nil {
		return nil
	}

	return &WriteConcernError{
		Name:    wce.Name,
		Code:    int(wce.Code),
		Message: wce.Message,
		Details: bson.Raw(wce.Details),
		Raw:     bson.Raw(wce.Raw),
	}
}

// BulkWriteError is an error that occurred during execution of one operation in a BulkWrite. This error type is only
// returned as part of a BulkWriteException.
type BulkWriteError struct {
	WriteError            // The WriteError that occurred.
	Request    WriteModel // The WriteModel that caused this error.
}

// Error implements the error interface.
func (bwe BulkWriteError) Error() string {
	return bwe.WriteError.Error()
}

// BulkWriteException is the error type returned by BulkWrite and InsertMany operations.
type BulkWriteException struct {
	// The write concern error that occurred, or nil if there was none.
	WriteConcernError *WriteConcernError

	// The write errors that occurred during operation execution.
	WriteErrors []BulkWriteError

	// The categories to which the exception belongs.
	Labels []string
}

// Error implements the error interface.
func (bwe BulkWriteException) Error() string {
	causes := make([]string, 0, 2)
	if bwe.WriteConcernError != nil {
		causes = append(causes, "write concern error: "+bwe.WriteConcernError.Error())
	}
	if len(bwe.WriteErrors) > 0 {
		errs := make([]error, len(bwe.WriteErrors))
		for i := 0; i < len(bwe.WriteErrors); i++ {
			errs[i] = &bwe.WriteErrors[i]
		}
		causes = append(causes, "write errors: "+joinBatchErrors(errs))
	}

	message := "bulk write exception: "
	if len(causes) == 0 {
		return message + "no causes"
	}
	return "bulk write exception: " + strings.Join(causes, ", ")
}

// HasErrorCode returns true if any of the errors have the specified code.
func (bwe BulkWriteException) HasErrorCode(code int) bool {
	if bwe.WriteConcernError != nil && bwe.WriteConcernError.Code == code {
		return true
	}
	for _, we := range bwe.WriteErrors {
		if we.Code == code {
			return true
		}
	}
	return false
}

// HasErrorLabel returns true if the error contains the specified label.
func (bwe BulkWriteException) HasErrorLabel(label string) bool {
	if bwe.Labels != nil {
		for _, l := range bwe.Labels {
			if l == label {
				return true
			}
		}
	}
	return false
}

// HasErrorMessage returns true if the error contains the specified message.
func (bwe BulkWriteException) HasErrorMessage(message string) bool {
	if bwe.WriteConcernError != nil && strings.Contains(bwe.WriteConcernError.Message, message) {
		return true
	}
	for _, we := range bwe.WriteErrors {
		if strings.Contains(we.Message, message) {
			return true
		}
	}
	return false
}

// HasErrorCodeWithMessage returns true if any of the contained errors have the specified code and message.
func (bwe BulkWriteException) HasErrorCodeWithMessage(code int, message string) bool {
	if bwe.WriteConcernError != nil &&
		bwe.WriteConcernError.Code == code && strings.Contains(bwe.WriteConcernError.Message, message) {
		return true
	}
	for _, we := range bwe.WriteErrors {
		if we.Code == code && strings.Contains(we.Message, message) {
			return true
		}
	}
	return false
}

// serverError implements the ServerError interface.
func (bwe BulkWriteException) serverError() {}

// returnResult is used to determine if a function calling processWriteError should return
// the result or return nil. Since the processWriteError function is used by many different
// methods, both *One and *Many, we need a way to differentiate if the method should return
// the result and the error.
type returnResult int

const (
	rrNone returnResult = 1 << iota // None means do not return the result ever.
	rrOne                           // One means return the result if this was called by a *One method.
	rrMany                          // Many means return the result is this was called by a *Many method.

	rrAll returnResult = rrOne | rrMany // All means always return the result.
)

// processWriteError handles processing the result of a write operation. If the retrunResult matches
// the calling method's type, it should return the result object in addition to the error.
// This function will wrap the errors from other packages and return them as errors from this package.
//
// WriteConcernError will be returned over WriteErrors if both are present.
func processWriteError(err error) (returnResult, error) {
	switch {
	case err == driver.ErrUnacknowledgedWrite:
		return rrAll, ErrUnacknowledgedWrite
	case err != nil:
		switch tt := err.(type) {
		case driver.WriteCommandError:
			return rrMany, WriteException{
				WriteConcernError: convertDriverWriteConcernError(tt.WriteConcernError),
				WriteErrors:       writeErrorsFromDriverWriteErrors(tt.WriteErrors),
				Labels:            tt.Labels,
				Raw:               bson.Raw(tt.Raw),
			}
		default:
			return rrNone, replaceErrors(err)
		}
	default:
		return rrAll, nil
	}
}

// batchErrorsTargetLength is the target length of error messages returned by batch operation
// error types. Try to limit batch error messages to 2kb to prevent problems when printing error
// messages from large batch operations.
const batchErrorsTargetLength = 2000

// joinBatchErrors appends messages from the given errors to a comma-separated string. If the
// string exceeds 2kb, it stops appending error messages and appends the message "+N more errors..."
// to the end.
//
// Example format:
//
//	"[message 1, message 2, +8 more errors...]"
func joinBatchErrors(errs []error) string {
	var buf bytes.Buffer
	fmt.Fprint(&buf, "[")
	for idx, err := range errs {
		if idx != 0 {
			fmt.Fprint(&buf, ", ")
		}
		// If the error message has exceeded the target error message length, stop appending errors
		// to the message and append the number of remaining errors instead.
		if buf.Len() > batchErrorsTargetLength {
			fmt.Fprintf(&buf, "+%d more errors...", len(errs)-idx)
			break
		}
		fmt.Fprint(&buf, err.Error())
	}
	fmt.Fprint(&buf, "]")

	return buf.String()
}<|MERGE_RESOLUTION|>--- conflicted
+++ resolved
@@ -88,7 +88,6 @@
 		return MongocryptError{Code: me.Code, Message: me.Message}
 	}
 
-<<<<<<< HEAD
 	if errors.Is(err, codecutil.ErrNilValue) {
 		return ErrNilValue
 	}
@@ -100,8 +99,6 @@
 		}
 	}
 
-=======
->>>>>>> 990f5088
 	return err
 }
 
