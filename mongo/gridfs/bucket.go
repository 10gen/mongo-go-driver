--- conflicted
+++ resolved
@@ -426,19 +426,9 @@
 	// Unmarshal the data into a File instance, which can be passed to newDownloadStream. The _id value has to be
 	// parsed out separately because "_id" will not match the File.ID field and we want to avoid exposing BSON tags
 	// in the File type. After parsing it, use RawValue.Unmarshal to ensure File.ID is set to the appropriate value.
-<<<<<<< HEAD
-	var foundFile File
-	if err := result.Decode(&foundFile); err != nil {
-		if errors.Is(err, mongo.ErrNoDocuments) {
-			return nil, ErrFileNotFound
-		}
-
-		return nil, fmt.Errorf("error decoding files collection document: %w", err)
-=======
 	var resp findFileResponse
-	if err = cursor.Decode(&resp); err != nil {
+	if err := result.Decode(&resp); err != nil {
 		return nil, fmt.Errorf("error decoding files collection document: %v", err)
->>>>>>> 28a05e84
 	}
 
 	foundFile := newFileFromResponse(resp)
