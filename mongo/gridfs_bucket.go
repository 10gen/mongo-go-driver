// Copyright (C) MongoDB, Inc. 2017-present.
//
// Licensed under the Apache License, Version 2.0 (the "License"); you may
// not use this file except in compliance with the License. You may obtain
// a copy of the License at http://www.apache.org/licenses/LICENSE-2.0

package mongo

import (
	"bytes"
	"context"
	"errors"
	"fmt"
	"io"

	"go.mongodb.org/mongo-driver/bson"
	"go.mongodb.org/mongo-driver/internal/csot"
	"go.mongodb.org/mongo-driver/mongo/options"
	"go.mongodb.org/mongo-driver/mongo/readconcern"
	"go.mongodb.org/mongo-driver/mongo/readpref"
	"go.mongodb.org/mongo-driver/mongo/writeconcern"
	"go.mongodb.org/mongo-driver/x/bsonx/bsoncore"
)

// TODO: add sessions options

// DefaultGridFSChunkSize is the default size of each file chunk.
const DefaultGridFSChunkSize int32 = 255 * 1024 // 255 KiB

// ErrFileNotFound occurs if a user asks to download a file with a file ID that isn't found in the files collection.
var ErrFileNotFound = errors.New("file with given parameters not found")

// ErrMissingGridFSChunkSize occurs when downloading a file if the files
// collection document is missing the "chunkSize" field.
var ErrMissingGridFSChunkSize = errors.New("files collection document does not contain a 'chunkSize' field")

// GridFSBucket represents a GridFS bucket.
type GridFSBucket struct {
	db         *Database
	chunksColl *Collection // collection to store file chunks
	filesColl  *Collection // collection to store file metadata

	name      string
	chunkSize int32
	wc        *writeconcern.WriteConcern
	rc        *readconcern.ReadConcern
	rp        *readpref.ReadPref

	firstWriteDone bool
	readBuf        []byte
	writeBuf       []byte
}

// upload contains options to upload a file to a bucket.
type upload struct {
	chunkSize int32
	metadata  bson.D
}

// OpenUploadStream creates a file ID new upload stream for a file given the
// filename.
//
// The context provided to this method controls the entire lifetime of an
// upload stream io.Writer. If the context does set a deadline, then the
// client-level timeout will be used to cap the lifetime of the stream.
func (b *GridFSBucket) OpenUploadStream(
	ctx context.Context,
	filename string,
	opts ...Options[options.GridFSUploadArgs],
) (*GridFSUploadStream, error) {
	return b.OpenUploadStreamWithID(ctx, bson.NewObjectID(), filename, opts...)
}

// OpenUploadStreamWithID creates a new upload stream for a file given the file
// ID and filename.
//
// The context provided to this method controls the entire lifetime of an
// upload stream io.Writer. If the context does set a deadline, then the
// client-level timeout will be used to cap the lifetime of the stream.
func (b *GridFSBucket) OpenUploadStreamWithID(
	ctx context.Context,
	fileID interface{},
	filename string,
	opts ...Options[options.GridFSUploadArgs],
) (*GridFSUploadStream, error) {
	ctx, cancel := csot.WithTimeout(ctx, b.db.client.timeout)
	defer cancel()

	if err := b.checkFirstWrite(ctx); err != nil {
		return nil, err
	}

	upload, err := b.parseGridFSUploadOptions(opts...)
	if err != nil {
		return nil, err
	}

	return newUploadStream(ctx, upload, fileID, filename, b.chunksColl, b.filesColl), nil
}

// UploadFromStream creates a fileID and uploads a file given a source stream.
//
// If this upload requires a custom write deadline to be set on the bucket, it
// cannot be done concurrently with other write operations operations on this
// bucket that also require a custom deadline.
//
// The context provided to this method controls the entire lifetime of an
// upload stream io.Writer. If the context does set a deadline, then the
// client-level timeout will be used to cap the lifetime of the stream.
func (b *GridFSBucket) UploadFromStream(
	ctx context.Context,
	filename string,
	source io.Reader,
	opts ...Options[options.GridFSUploadArgs],
) (bson.ObjectID, error) {
	fileID := bson.NewObjectID()
	err := b.UploadFromStreamWithID(ctx, fileID, filename, source, opts...)
	return fileID, err
}

// UploadFromStreamWithID uploads a file given a source stream.
//
// If this upload requires a custom write deadline to be set on the bucket, it
// cannot be done concurrently with other write operations operations on this
// bucket that also require a custom deadline.
//
// The context provided to this method controls the entire lifetime of an
// upload stream io.Writer. If the context does set a deadline, then the
// client-level timeout will be used to cap the lifetime of the stream.
func (b *GridFSBucket) UploadFromStreamWithID(
	ctx context.Context,
	fileID interface{},
	filename string,
	source io.Reader,
	opts ...Options[options.GridFSUploadArgs],
) error {
	us, err := b.OpenUploadStreamWithID(ctx, fileID, filename, opts...)
	if err != nil {
		return err
	}

	for {
		n, err := source.Read(b.readBuf)
		if err != nil && err != io.EOF {
			_ = us.Abort() // upload considered aborted if source stream returns an error
			return err
		}

		if n > 0 {
			_, err := us.Write(b.readBuf[:n])
			if err != nil {
				return err
			}
		}

		if n == 0 || err == io.EOF {
			break
		}
	}

	return us.Close()
}

// OpenDownloadStream creates a stream from which the contents of the file can
// be read.
//
// The context provided to this method controls the entire lifetime of an
// upload stream io.Writer. If the context does set a deadline, then the
// client-level timeout will be used to cap the lifetime of the stream.
func (b *GridFSBucket) OpenDownloadStream(ctx context.Context, fileID interface{}) (*GridFSDownloadStream, error) {
	return b.openDownloadStream(ctx, bson.D{{"_id", fileID}})
}

// DownloadToStream downloads the file with the specified fileID and writes it
// to the provided io.Writer. Returns the number of bytes written to the stream
// and an error, or nil if there was no error.
//
// If this download requires a custom read deadline to be set on the bucket, it
// cannot be done concurrently with other read operations operations on this
// bucket that also require a custom deadline.
//
// The context provided to this method controls the entire lifetime of an
// upload stream io.Writer. If the context does set a deadline, then the
// client-level timeout will be used to cap the lifetime of the stream.
func (b *GridFSBucket) DownloadToStream(ctx context.Context, fileID interface{}, stream io.Writer) (int64, error) {
	ds, err := b.OpenDownloadStream(ctx, fileID)
	if err != nil {
		return 0, err
	}

	return b.downloadToStream(ds, stream)
}

// OpenDownloadStreamByName opens a download stream for the file with the given
// filename.
//
// The context provided to this method controls the entire lifetime of an
// upload stream io.Writer. If the context does set a deadline, then the
// client-level timeout will be used to cap the lifetime of the stream.
func (b *GridFSBucket) OpenDownloadStreamByName(
	ctx context.Context,
	filename string,
	opts ...Options[options.GridFSNameArgs],
) (*GridFSDownloadStream, error) {
	args, err := newArgsFromOptions[options.GridFSNameArgs](opts...)
	if err != nil {
		return nil, fmt.Errorf("failed to construct arguments from options: %w", err)
	}

	numSkip := options.DefaultRevision
	if args.Revision != nil {
		numSkip = *args.Revision
	}

	var sortOrder int32 = 1

	if numSkip < 0 {
		sortOrder = -1
		numSkip = (-1 * numSkip) - 1
	}

	findOpts := options.FindOne().SetSkip(int64(numSkip)).SetSort(bson.D{{"uploadDate", sortOrder}})

	return b.openDownloadStream(ctx, bson.D{{"filename", filename}}, findOpts)
}

// DownloadToStreamByName downloads the file with the given name to the given
// io.Writer.
//
// If this download requires a custom read deadline to be set on the bucket, it
// cannot be done concurrently with other read operations operations on this
// bucket that also require a custom deadline.
//
// The context provided to this method controls the entire lifetime of an
// upload stream io.Writer. If the context does set a deadline, then the
// client-level timeout will be used to cap the lifetime of the stream.
func (b *GridFSBucket) DownloadToStreamByName(
	ctx context.Context,
	filename string,
	stream io.Writer,
	opts ...Options[options.GridFSNameArgs],
) (int64, error) {
	ds, err := b.OpenDownloadStreamByName(ctx, filename, opts...)
	if err != nil {
		return 0, err
	}

	return b.downloadToStream(ds, stream)
}

// Delete deletes all chunks and metadata associated with the file with the
// given file ID and runs the underlying delete operations with the provided
// context.
func (b *GridFSBucket) Delete(ctx context.Context, fileID interface{}) error {
	ctx, cancel := csot.WithTimeout(ctx, b.db.client.timeout)
	defer cancel()

	res, err := b.filesColl.DeleteOne(ctx, bson.D{{"_id", fileID}})
	if err == nil && res.DeletedCount == 0 {
		err = ErrFileNotFound
	}
	if err != nil {
		_ = b.deleteChunks(ctx, fileID) // Can attempt to delete chunks even if no docs in files collection matched.
		return err
	}

	return b.deleteChunks(ctx, fileID)
}

// Find returns the files collection documents that match the given filter and
// runs the underlying find query with the provided context.
func (b *GridFSBucket) Find(
	ctx context.Context,
	filter interface{},
	opts ...Options[options.GridFSFindArgs],
) (*Cursor, error) {
<<<<<<< HEAD
	args, err := newArgsFromOptions[options.GridFSFindArgs](opts...)
	if err != nil {
		return nil, fmt.Errorf("failed to construct arguments from options: %w", err)
=======
	gfsOpts := options.GridFSFind()
	for _, opt := range opts {
		if opt == nil {
			continue
		}
		if opt.AllowDiskUse != nil {
			gfsOpts.AllowDiskUse = opt.AllowDiskUse
		}
		if opt.BatchSize != nil {
			gfsOpts.BatchSize = opt.BatchSize
		}
		if opt.Limit != nil {
			gfsOpts.Limit = opt.Limit
		}
		if opt.NoCursorTimeout != nil {
			gfsOpts.NoCursorTimeout = opt.NoCursorTimeout
		}
		if opt.Skip != nil {
			gfsOpts.Skip = opt.Skip
		}
		if opt.Sort != nil {
			gfsOpts.Sort = opt.Sort
		}
>>>>>>> b79eac45
	}

	find := options.Find()
	if args.AllowDiskUse != nil {
		find.SetAllowDiskUse(*args.AllowDiskUse)
	}
	if args.BatchSize != nil {
		find.SetBatchSize(*args.BatchSize)
	}
	if args.Limit != nil {
		find.SetLimit(int64(*args.Limit))
	}
<<<<<<< HEAD
	if args.MaxTime != nil {
		find.SetMaxTime(*args.MaxTime)
	}
	if args.NoCursorTimeout != nil {
		find.SetNoCursorTimeout(*args.NoCursorTimeout)
=======
	if gfsOpts.NoCursorTimeout != nil {
		find.SetNoCursorTimeout(*gfsOpts.NoCursorTimeout)
>>>>>>> b79eac45
	}
	if args.Skip != nil {
		find.SetSkip(int64(*args.Skip))
	}
	if args.Sort != nil {
		find.SetSort(args.Sort)
	}

	return b.filesColl.Find(ctx, filter, find)
}

// Rename renames the stored file with the specified file ID.
func (b *GridFSBucket) Rename(ctx context.Context, fileID interface{}, newFilename string) error {
	res, err := b.filesColl.UpdateOne(ctx,
		bson.D{{"_id", fileID}},
		bson.D{{"$set", bson.D{{"filename", newFilename}}}},
	)
	if err != nil {
		return err
	}

	if res.MatchedCount == 0 {
		return ErrFileNotFound
	}

	return nil
}

// Drop drops the files and chunks collections associated with this bucket and
// runs the drop operations with the provided context.
func (b *GridFSBucket) Drop(ctx context.Context) error {
	ctx, cancel := csot.WithTimeout(ctx, b.db.client.timeout)
	defer cancel()

	err := b.filesColl.Drop(ctx)
	if err != nil {
		return err
	}

	return b.chunksColl.Drop(ctx)
}

// GetFilesCollection returns a handle to the collection that stores the file documents for this bucket.
func (b *GridFSBucket) GetFilesCollection() *Collection {
	return b.filesColl
}

// GetChunksCollection returns a handle to the collection that stores the file chunks for this bucket.
func (b *GridFSBucket) GetChunksCollection() *Collection {
	return b.chunksColl
}

func (b *GridFSBucket) openDownloadStream(
	ctx context.Context,
	filter interface{},
	opts ...Options[options.FindOneArgs],
) (*GridFSDownloadStream, error) {
	ctx, cancel := csot.WithTimeout(ctx, b.db.client.timeout)
	defer cancel()

	result := b.filesColl.FindOne(ctx, filter, opts...)

	// Unmarshal the data into a File instance, which can be passed to newGridFSDownloadStream. The _id value has to be
	// parsed out separately because "_id" will not match the File.ID field and we want to avoid exposing BSON tags
	// in the File type. After parsing it, use RawValue.Unmarshal to ensure File.ID is set to the appropriate value.
	var resp findFileResponse
	if err := result.Decode(&resp); err != nil {
		if errors.Is(err, ErrNoDocuments) {
			return nil, ErrFileNotFound
		}

		return nil, fmt.Errorf("error decoding files collection document: %w", err)
	}

	foundFile := newFileFromResponse(resp)

	if foundFile.Length == 0 {
		return newGridFSDownloadStream(ctx, nil, foundFile.ChunkSize, foundFile), nil
	}

	// For a file with non-zero length, chunkSize must exist so we know what size to expect when downloading chunks.
	if foundFile.ChunkSize == 0 {
		return nil, ErrMissingGridFSChunkSize
	}

	chunksCursor, err := b.findChunks(ctx, foundFile.ID)
	if err != nil {
		return nil, err
	}

	// The chunk size can be overridden for individual files, so the expected chunk size should be the "chunkSize"
	// field from the files collection document, not the bucket's chunk size.
	return newGridFSDownloadStream(ctx, chunksCursor, foundFile.ChunkSize, foundFile), nil
}

func (b *GridFSBucket) downloadToStream(ds *GridFSDownloadStream, stream io.Writer) (int64, error) {
	copied, err := io.Copy(stream, ds)
	if err != nil {
		_ = ds.Close()
		return 0, err
	}

	return copied, ds.Close()
}

func (b *GridFSBucket) deleteChunks(ctx context.Context, fileID interface{}) error {
	_, err := b.chunksColl.DeleteMany(ctx, bson.D{{"files_id", fileID}})
	return err
}

func (b *GridFSBucket) findChunks(ctx context.Context, fileID interface{}) (*Cursor, error) {
	chunksCursor, err := b.chunksColl.Find(ctx,
		bson.D{{"files_id", fileID}},
		options.Find().SetSort(bson.D{{"n", 1}})) // sort by chunk index
	if err != nil {
		return nil, err
	}

	return chunksCursor, nil
}

// returns true if the 2 index documents are equal
func numericalIndexDocsEqual(expected, actual bsoncore.Document) (bool, error) {
	if bytes.Equal(expected, actual) {
		return true, nil
	}

	actualElems, err := actual.Elements()
	if err != nil {
		return false, err
	}
	expectedElems, err := expected.Elements()
	if err != nil {
		return false, err
	}

	if len(actualElems) != len(expectedElems) {
		return false, nil
	}

	for idx, expectedElem := range expectedElems {
		actualElem := actualElems[idx]
		if actualElem.Key() != expectedElem.Key() {
			return false, nil
		}

		actualVal := actualElem.Value()
		expectedVal := expectedElem.Value()
		actualInt, actualOK := actualVal.AsInt64OK()
		expectedInt, expectedOK := expectedVal.AsInt64OK()

		//GridFS indexes always have numeric values
		if !actualOK || !expectedOK {
			return false, nil
		}

		if actualInt != expectedInt {
			return false, nil
		}
	}
	return true, nil
}

// Create an index if it doesn't already exist
func createNumericalIndexIfNotExists(ctx context.Context, iv IndexView, model IndexModel) error {
	c, err := iv.List(ctx)
	if err != nil {
		return err
	}
	defer func() {
		_ = c.Close(ctx)
	}()

	modelKeysBytes, err := bson.Marshal(model.Keys)
	if err != nil {
		return err
	}
	modelKeysDoc := bsoncore.Document(modelKeysBytes)

	for c.Next(ctx) {
		keyElem, err := c.Current.LookupErr("key")
		if err != nil {
			return err
		}

		keyElemDoc := keyElem.Document()

		found, err := numericalIndexDocsEqual(modelKeysDoc, bsoncore.Document(keyElemDoc))
		if err != nil {
			return err
		}
		if found {
			return nil
		}
	}

	_, err = iv.CreateOne(ctx, model)
	return err
}

// create indexes on the files and chunks collection if needed
func (b *GridFSBucket) createIndexes(ctx context.Context) error {
	// must use primary read pref mode to check if files coll empty
	cloned := b.filesColl.Clone(options.Collection().SetReadPreference(readpref.Primary()))

	docRes := cloned.FindOne(ctx, bson.D{}, options.FindOne().SetProjection(bson.D{{"_id", 1}}))

	_, err := docRes.Raw()
	if !errors.Is(err, ErrNoDocuments) {
		// nil, or error that occurred during the FindOne operation
		return err
	}

	filesIv := b.filesColl.Indexes()
	chunksIv := b.chunksColl.Indexes()

	filesModel := IndexModel{
		Keys: bson.D{
			{"filename", int32(1)},
			{"uploadDate", int32(1)},
		},
	}

	chunksModel := IndexModel{
		Keys: bson.D{
			{"files_id", int32(1)},
			{"n", int32(1)},
		},
		Options: options.Index().SetUnique(true),
	}

	if err = createNumericalIndexIfNotExists(ctx, filesIv, filesModel); err != nil {
		return err
	}
	return createNumericalIndexIfNotExists(ctx, chunksIv, chunksModel)
}

func (b *GridFSBucket) checkFirstWrite(ctx context.Context) error {
	if !b.firstWriteDone {
		// before the first write operation, must determine if files collection is empty
		// if so, create indexes if they do not already exist

		if err := b.createIndexes(ctx); err != nil {
			return err
		}
		b.firstWriteDone = true
	}

	return nil
}

func (b *GridFSBucket) parseGridFSUploadOptions(opts ...Options[options.GridFSUploadArgs]) (*upload, error) {
	upload := &upload{
		chunkSize: b.chunkSize, // upload chunk size defaults to bucket's value
	}

	args, err := newArgsFromOptions[options.GridFSUploadArgs](opts...)
	if err != nil {
		return nil, fmt.Errorf("failed to construct arguments from options: %w", err)
	}

	if args.ChunkSizeBytes != nil {
		upload.chunkSize = *args.ChunkSizeBytes
	}
	if args.Registry == nil {
		args.Registry = bson.DefaultRegistry
	}
	if args.Metadata != nil {
		// TODO(GODRIVER-2726): Replace with marshal() and unmarshal() once the
		// TODO gridfs package is merged into the mongo package.
		buf := new(bytes.Buffer)
		vw := bson.NewValueWriter(buf)
		enc := bson.NewEncoder(vw)
		enc.SetRegistry(args.Registry)
		err := enc.Encode(args.Metadata)
		if err != nil {
			return nil, err
		}
		var doc bson.D
		unMarErr := bson.UnmarshalWithRegistry(args.Registry, buf.Bytes(), &doc)
		if unMarErr != nil {
			return nil, unMarErr
		}
		upload.metadata = doc
	}

	return upload, nil
}<|MERGE_RESOLUTION|>--- conflicted
+++ resolved
@@ -274,35 +274,9 @@
 	filter interface{},
 	opts ...Options[options.GridFSFindArgs],
 ) (*Cursor, error) {
-<<<<<<< HEAD
 	args, err := newArgsFromOptions[options.GridFSFindArgs](opts...)
 	if err != nil {
 		return nil, fmt.Errorf("failed to construct arguments from options: %w", err)
-=======
-	gfsOpts := options.GridFSFind()
-	for _, opt := range opts {
-		if opt == nil {
-			continue
-		}
-		if opt.AllowDiskUse != nil {
-			gfsOpts.AllowDiskUse = opt.AllowDiskUse
-		}
-		if opt.BatchSize != nil {
-			gfsOpts.BatchSize = opt.BatchSize
-		}
-		if opt.Limit != nil {
-			gfsOpts.Limit = opt.Limit
-		}
-		if opt.NoCursorTimeout != nil {
-			gfsOpts.NoCursorTimeout = opt.NoCursorTimeout
-		}
-		if opt.Skip != nil {
-			gfsOpts.Skip = opt.Skip
-		}
-		if opt.Sort != nil {
-			gfsOpts.Sort = opt.Sort
-		}
->>>>>>> b79eac45
 	}
 
 	find := options.Find()
@@ -315,16 +289,8 @@
 	if args.Limit != nil {
 		find.SetLimit(int64(*args.Limit))
 	}
-<<<<<<< HEAD
-	if args.MaxTime != nil {
-		find.SetMaxTime(*args.MaxTime)
-	}
 	if args.NoCursorTimeout != nil {
 		find.SetNoCursorTimeout(*args.NoCursorTimeout)
-=======
-	if gfsOpts.NoCursorTimeout != nil {
-		find.SetNoCursorTimeout(*gfsOpts.NoCursorTimeout)
->>>>>>> b79eac45
 	}
 	if args.Skip != nil {
 		find.SetSkip(int64(*args.Skip))
