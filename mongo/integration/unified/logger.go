// Copyright (C) MongoDB, Inc. 2023-present.
//
// Licensed under the Apache License, Version 2.0 (the "License"); you may
// not use this file except in compliance with the License. You may obtain
// a copy of the License at http://www.apache.org/licenses/LICENSE-2.0

package unified

import (
<<<<<<< HEAD
	"context"
=======
	"sync"
>>>>>>> 92aa76cc

	"go.mongodb.org/mongo-driver/internal/logger"
)

// orderedLogMessage is a logMessage with an "order" field representing the
// order in which the log message was observed.
type orderedLogMessage struct {
	*logMessage
	order int
}

// Logger is the Sink used to captured log messages for logger verification in
// the unified spec tests.
type Logger struct {
<<<<<<< HEAD
	lastOrder      int
	logQueue       chan orderedLogMessage
	bufSize        int
	ignoreMessages []*logMessage
=======
	// bufSize is the number of logs expected to be sent to the logger for a
	// unified spec test.
	bufSize int

	// lastOrder increments each time the "Info" method is called, and is used to
	// determine when to close the logQueue.
	lastOrder int

	// orderMu guards the order value, which increments each time the "Info"
	// method is called. This is necessary since "Info" could be called from
	// multiple go routines, e.g. SDAM logs.
	orderMu  sync.RWMutex
	logQueue chan orderedLogMessage
>>>>>>> 92aa76cc
}

func newLogger(olm *observeLogMessages, bufSize int, ignoreMessages []*logMessage) *Logger {
	if olm == nil {
		return nil
	}

	return &Logger{
		lastOrder:      1,
		logQueue:       make(chan orderedLogMessage, bufSize),
		bufSize:        bufSize,
		ignoreMessages: ignoreMessages,
	}
}

// Info implements the logger.Sink interface's "Info" method for printing log
// messages.
func (log *Logger) Info(level int, msg string, args ...interface{}) {
	if log.logQueue == nil {
		return
	}

	// If the order is greater than the buffer size, we must return. This
	// would indicate that the logQueue channel has been closed.
	if log.lastOrder > log.bufSize {
		return
	}

	log.orderMu.Lock()
	defer log.orderMu.Unlock()

	defer func() { log.lastOrder++ }()

	// Add the Diff back to the level, as there is no need to create a
	// logging offset.
	level = level + logger.DiffToInfo

	logMessage, err := newLogMessage(level, msg, args...)
	if err != nil {
		panic(err)
	}

	for _, ignoreMessage := range log.ignoreMessages {
		if err := verifyLogMatch(context.Background(), ignoreMessage, logMessage); err == nil {
			return
		}
	}

	// Send the log message to the "orderedLogMessage" channel for
	// validation.
	log.logQueue <- orderedLogMessage{
		order:      log.lastOrder + 1,
		logMessage: logMessage}

	// If the order has reached the buffer size, then close the channel.
	if log.lastOrder == log.bufSize {
		close(log.logQueue)
	}

	log.lastOrder++
}

// Error implements the logger.Sink interface's "Error" method for printing log
// errors. In this case, if an error occurs we will simply treat it as
// informational.
func (log *Logger) Error(err error, msg string, args ...interface{}) {
	args = append(args, "error", err)
	log.Info(int(logger.LevelInfo), msg, args)
}<|MERGE_RESOLUTION|>--- conflicted
+++ resolved
@@ -7,11 +7,8 @@
 package unified
 
 import (
-<<<<<<< HEAD
 	"context"
-=======
 	"sync"
->>>>>>> 92aa76cc
 
 	"go.mongodb.org/mongo-driver/internal/logger"
 )
@@ -26,12 +23,6 @@
 // Logger is the Sink used to captured log messages for logger verification in
 // the unified spec tests.
 type Logger struct {
-<<<<<<< HEAD
-	lastOrder      int
-	logQueue       chan orderedLogMessage
-	bufSize        int
-	ignoreMessages []*logMessage
-=======
 	// bufSize is the number of logs expected to be sent to the logger for a
 	// unified spec test.
 	bufSize int
@@ -43,9 +34,9 @@
 	// orderMu guards the order value, which increments each time the "Info"
 	// method is called. This is necessary since "Info" could be called from
 	// multiple go routines, e.g. SDAM logs.
-	orderMu  sync.RWMutex
-	logQueue chan orderedLogMessage
->>>>>>> 92aa76cc
+	orderMu        sync.RWMutex
+	logQueue       chan orderedLogMessage
+	ignoreMessages []*logMessage
 }
 
 func newLogger(olm *observeLogMessages, bufSize int, ignoreMessages []*logMessage) *Logger {
@@ -77,8 +68,6 @@
 	log.orderMu.Lock()
 	defer log.orderMu.Unlock()
 
-	defer func() { log.lastOrder++ }()
-
 	// Add the Diff back to the level, as there is no need to create a
 	// logging offset.
 	level = level + logger.DiffToInfo
@@ -93,6 +82,8 @@
 			return
 		}
 	}
+
+	defer func() { log.lastOrder++ }()
 
 	// Send the log message to the "orderedLogMessage" channel for
 	// validation.
