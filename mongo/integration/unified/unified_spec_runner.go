// Copyright (C) MongoDB, Inc. 2017-present.
//
// Licensed under the Apache License, Version 2.0 (the "License"); you may
// not use this file except in compliance with the License. You may obtain
// a copy of the License at http://www.apache.org/licenses/LICENSE-2.0

package unified

import (
	"context"
	"fmt"
	"io/ioutil"
	"path"
	"strings"
	"testing"
	"time"

	"go.mongodb.org/mongo-driver/bson"
	"go.mongodb.org/mongo-driver/internal/assert"
	"go.mongodb.org/mongo-driver/internal/testutil/helpers"
	"go.mongodb.org/mongo-driver/mongo"
	"go.mongodb.org/mongo-driver/mongo/integration/mtest"
)

var (
	skippedTestDescriptions = map[string]struct{}{
		// GODRIVER-1773: This test runs a "find" with limit=4 and batchSize=3. It expects batchSize values of three for
		// the "find" and one for the "getMore", but we send three for both.
		"A successful find event with a getmore and the server kills the cursor (<= 4.4)": {},
	}

	logMessageValidatorTimeout = 10 * time.Millisecond
)

const (
	lowHeartbeatFrequency int32 = 50
)

// TestCase holds and runs a unified spec test case
type TestCase struct {
	Description       string               `bson:"description"`
	RunOnRequirements []mtest.RunOnBlock   `bson:"runOnRequirements"`
	SkipReason        *string              `bson:"skipReason"`
	Operations        []*operation         `bson:"operations"`
	ExpectedEvents    []*expectedEvents    `bson:"expectEvents"`
	ExpectLogMessages []*clientLogMessages `bson:"expectLogMessages"`
	Outcome           []*collectionData    `bson:"outcome"`

	initialData     []*collectionData
	createEntities  []map[string]*entityOptions
	killAllSessions bool
	schemaVersion   string

	entities *EntityMap
	loopDone chan struct{}
}

func (tc *TestCase) performsDistinct() bool {
	return tc.performsOperation("distinct")
}

func (tc *TestCase) setsFailPoint() bool {
	return tc.performsOperation("failPoint")
}

func (tc *TestCase) startsTransaction() bool {
	return tc.performsOperation("startTransaction")
}

func (tc *TestCase) performsOperation(name string) bool {
	for _, op := range tc.Operations {
		if op.Name == name {
			return true
		}
	}
	return false
}

// TestFile holds the contents of a unified spec test file
type TestFile struct {
	Description       string                      `bson:"description"`
	SchemaVersion     string                      `bson:"schemaVersion"`
	RunOnRequirements []mtest.RunOnBlock          `bson:"runOnRequirements"`
	CreateEntities    []map[string]*entityOptions `bson:"createEntities"`
	InitialData       []*collectionData           `bson:"initialData"`
	TestCases         []*TestCase                 `bson:"tests"`
}

// runTestDirectory runs the files in the given directory, which must be in the unified spec format, with
// expectValidFail determining whether the tests should expect to pass or fail
func runTestDirectory(t *testing.T, directoryPath string, expectValidFail bool) {
	for _, filename := range helpers.FindJSONFilesInDir(t, directoryPath) {
		t.Run(filename, func(t *testing.T) {
			runTestFile(t, path.Join(directoryPath, filename), expectValidFail)
		})
	}
}

// runTestFile runs the tests in the given file, with expectValidFail determining whether the tests should expect to pass or fail
func runTestFile(t *testing.T, filepath string, expectValidFail bool, opts ...*Options) {
	content, err := ioutil.ReadFile(filepath)
	assert.Nil(t, err, "ReadFile error for file %q: %v", filepath, err)

	fileReqs, testCases := ParseTestFile(t, content, opts...)

	mtOpts := mtest.NewOptions().
		RunOn(fileReqs...).
		CreateClient(false)
	mt := mtest.New(t, mtOpts)
	defer mt.Close()

	for _, testCase := range testCases {
		mtOpts := mtest.NewOptions().
			RunOn(testCase.RunOnRequirements...).
			CreateClient(false)

		mt.RunOpts(testCase.Description, mtOpts, func(mt *mtest.T) {
			defer func() {
				// catch panics from looking up elements and fail if it's unexpected
				if r := recover(); r != nil {
					if !expectValidFail {
						panic(r)
						//mt.Fatal(r)
					}
				}
			}()
			err := testCase.Run(mt)
			if expectValidFail {
				if err != nil {
					return
				}
				mt.Fatalf("expected test to error, got nil")
			}
			if err != nil {
				mt.Fatal(err)
			}
		})
	}
}

func parseTestFile(testJSON []byte, opts ...*Options) ([]mtest.RunOnBlock, []*TestCase, error) {
	var testFile TestFile
	if err := bson.UnmarshalExtJSON(testJSON, false, &testFile); err != nil {
		return nil, nil, err
	}

	op := MergeOptions(opts...)
	for _, testCase := range testFile.TestCases {
		testCase.initialData = testFile.InitialData
		testCase.createEntities = testFile.CreateEntities
		testCase.schemaVersion = testFile.SchemaVersion
		testCase.entities = newEntityMap()
		testCase.loopDone = make(chan struct{})
		testCase.killAllSessions = *op.RunKillAllSessions
	}

	return testFile.RunOnRequirements, testFile.TestCases, nil
}

// ParseTestFile create an array of TestCases from the testJSON json blob
func ParseTestFile(t *testing.T, testJSON []byte, opts ...*Options) ([]mtest.RunOnBlock, []*TestCase) {
	t.Helper()

	runOnRequirements, testCases, err := parseTestFile(testJSON, opts...)
	assert.NoError(t, err, "error parsing test file")

	return runOnRequirements, testCases
}

// GetEntities returns a pointer to the EntityMap for the TestCase. This should not be called until after
// the test is run
func (tc *TestCase) GetEntities() *EntityMap {
	return tc.entities
}

// EndLoop will cause the runner to stop a loop operation if one is included in the test. If the test has finished
// running, this will panic
func (tc *TestCase) EndLoop() {
	tc.loopDone <- struct{}{}
}

// LoggerSkipper is passed to TestCase.Run to allow it to perform logging and skipping operations
type LoggerSkipper interface {
	Log(args ...interface{})
	Logf(format string, args ...interface{})
	Skip(args ...interface{})
	Skipf(format string, args ...interface{})
}

// skipTestError indicates that a test must be skipped because the runner cannot execute it (e.g. the test requires
// an operation or option that the driver does not support).
type skipTestError struct {
	reason string
}

// Error implements the error interface.
func (s skipTestError) Error() string {
	return fmt.Sprintf("test must be skipped: %q", s.reason)
}

func newSkipTestError(reason string) error {
	return &skipTestError{reason}
}

func isSkipTestError(err error) bool {
	return err != nil && strings.Contains(err.Error(), "test must be skipped")
}

// Run runs the TestCase and returns an error if it fails
func (tc *TestCase) Run(ls LoggerSkipper) error {
	if tc.SkipReason != nil {
		ls.Skipf("skipping for reason: %q", *tc.SkipReason)
	}
	if _, ok := skippedTestDescriptions[tc.Description]; ok {
		ls.Skip("skipping due to known failure")
	}
	// Validate that we support the schema declared by the test file before attempting to use its contents.
	if err := checkSchemaVersion(tc.schemaVersion); err != nil {
		return fmt.Errorf("schema version %q not supported: %v", tc.schemaVersion, err)
	}

	// Validate the ExpectLogMessages.
	if err := validateExpectLogMessages(tc.ExpectLogMessages); err != nil {
		return fmt.Errorf("invalid ExpectLogMessages: %v", err)
	}
	// Count the number of expected log messages over all clients.
	expectedLogCount := 0
	for _, clientLog := range tc.ExpectLogMessages {
		expectedLogCount += len(clientLog.LogMessages)
	}

	testCtx := newTestContext(context.Background(), tc.entities, expectedLogCount)

	defer func() {
		// If anything fails while doing test cleanup, we only log the error because the actual test may have already
		// failed and that failure should be preserved.

		for _, err := range disableUntargetedFailPoints(testCtx) {
			ls.Log(err)
		}
		for _, err := range disableTargetedFailPoints(testCtx) {
			ls.Log(err)
		}
		for _, err := range entities(testCtx).close(testCtx) {
			ls.Log(err)
		}
		// Tests that started a transaction should terminate any sessions left open on the server. This is required even
		// if the test attempted to commit/abort the transaction because an abortTransaction command can fail if it's
		// sent to a mongos that isn't aware of the transaction.
		if tc.startsTransaction() && tc.killAllSessions {
			if err := terminateOpenSessions(context.Background()); err != nil {
				ls.Logf("error terminating open transactions after failed test: %v", err)
			}
		}

		close(tc.loopDone)
	}()

	// Set up collections based on the file-level initialData field.
	for _, collData := range tc.initialData {
		if err := collData.createCollection(testCtx); err != nil {
			return fmt.Errorf("error setting up collection %q: %v", collData.namespace(), err)
		}
	}

	// Set up entities based on the file-level createEntities field. For client entities, if the test will configure
	// a fail point, set a low heartbeatFrequencyMS value into the URI options map if one is not already present.
	// This speeds up recovery time for the client if the fail point forces the server to return a state change
	// error.
	shouldSetHeartbeatFrequency := tc.setsFailPoint()
	for idx, entity := range tc.createEntities {
		for entityType, entityOptions := range entity {
			if shouldSetHeartbeatFrequency && entityType == "client" {
				if entityOptions.URIOptions == nil {
					entityOptions.URIOptions = make(bson.M)
				}
				if _, ok := entityOptions.URIOptions["heartbeatFrequencyMS"]; !ok {
					entityOptions.URIOptions["heartbeatFrequencyMS"] = lowHeartbeatFrequency
				}
			}

			if err := tc.entities.addEntity(testCtx, entityType, entityOptions); err != nil {
				if isSkipTestError(err) {
					ls.Skip(err)
				}

				return fmt.Errorf("error creating entity at index %d: %v", idx, err)
			}
		}
	}

	// Work around SERVER-39704.
	if mtest.ClusterTopologyKind() == mtest.Sharded && tc.performsDistinct() {
		if err := performDistinctWorkaround(testCtx); err != nil {
			return fmt.Errorf("error performing \"distinct\" workaround: %v", err)
		}
	}

	for idx, operation := range tc.Operations {
		if err := operation.execute(testCtx, tc.loopDone); err != nil {
			if isSkipTestError(err) {
				ls.Skip(err)
			}

			return fmt.Errorf("error running operation %q at index %d: %v", operation.Name, idx, err)
		}
	}

<<<<<<< HEAD
	// Create a validator for log messages and start the workers that will
	// observe log messages as they occur operationally.
=======
	// Create a validator for log messages and start the workers that will observe log messages as they occur
	// operationally.
>>>>>>> e541e16e
	logMessageValidator, err := newLogMessageValidator(tc)
	if err != nil {
		return fmt.Errorf("error creating logMessageValidator: %v", err)
	}

	go startLogMessageVerificationWorkers(testCtx, logMessageValidator)

	for _, client := range tc.entities.clients() {
		client.stopListeningForEvents()
	}

	// One of the bulkWrite spec tests expects update and updateMany to be grouped together into a single batch,
	// but this isn't the case because of GODRIVER-1157. To work around this, we skip event verification for this test.
	// This guard should be removed when GODRIVER-1157 is done.
	if tc.Description != "BulkWrite on server that doesn't support arrayFilters with arrayFilters on second op" {
		for idx, expectedEvents := range tc.ExpectedEvents {
			if err := verifyEvents(testCtx, expectedEvents); err != nil {
				return fmt.Errorf("events verification failed at index %d: %v", idx, err)
			}
		}
	}

	for idx, collData := range tc.Outcome {
		if err := collData.verifyContents(testCtx); err != nil {
			return fmt.Errorf("error verifying outcome for collection %q at index %d: %v",
				collData.namespace(), idx, err)
		}
	}

	{
		// Create a context with a deadline to use for log message
		// validation. This will prevent any blocking from test cases
		// with N messages where only N - K (0 < K < N) messages are
		// observed.
		ctx, cancel := context.WithTimeout(testCtx, logMessageValidatorTimeout)
		defer cancel()

		// For each client, verify that all expected log messages were
		// received.
		if err := stopLogMessageVerificationWorkers(ctx, logMessageValidator); err != nil {
<<<<<<< HEAD
			return err
=======
			return fmt.Errorf("error verifying log messages: %w", err)
>>>>>>> e541e16e
		}
	}

	return nil
}

func disableUntargetedFailPoints(ctx context.Context) []error {
	var errs []error
	for fpName, client := range failPoints(ctx) {
		if err := disableFailPointWithClient(ctx, fpName, client); err != nil {
			errs = append(errs, fmt.Errorf("error disabling fail point %q: %v", fpName, err))
		}
	}
	return errs
}

func disableTargetedFailPoints(ctx context.Context) []error {
	var errs []error
	for fpName, host := range targetedFailPoints(ctx) {
		commandFn := func(ctx context.Context, client *mongo.Client) error {
			return disableFailPointWithClient(ctx, fpName, client)
		}
		if err := runCommandOnHost(ctx, host, commandFn); err != nil {
			errs = append(errs, fmt.Errorf("error disabling targeted fail point %q on host %q: %v", fpName, host, err))
		}
	}
	return errs
}

func disableFailPointWithClient(ctx context.Context, fpName string, client *mongo.Client) error {
	cmd := bson.D{
		{"configureFailPoint", fpName},
		{"mode", "off"},
	}
	if err := client.Database("admin").RunCommand(ctx, cmd).Err(); err != nil {
		return err
	}
	return nil
}<|MERGE_RESOLUTION|>--- conflicted
+++ resolved
@@ -306,13 +306,8 @@
 		}
 	}
 
-<<<<<<< HEAD
-	// Create a validator for log messages and start the workers that will
-	// observe log messages as they occur operationally.
-=======
 	// Create a validator for log messages and start the workers that will observe log messages as they occur
 	// operationally.
->>>>>>> e541e16e
 	logMessageValidator, err := newLogMessageValidator(tc)
 	if err != nil {
 		return fmt.Errorf("error creating logMessageValidator: %v", err)
@@ -353,11 +348,7 @@
 		// For each client, verify that all expected log messages were
 		// received.
 		if err := stopLogMessageVerificationWorkers(ctx, logMessageValidator); err != nil {
-<<<<<<< HEAD
-			return err
-=======
 			return fmt.Errorf("error verifying log messages: %w", err)
->>>>>>> e541e16e
 		}
 	}
 
