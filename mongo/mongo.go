// Copyright (C) MongoDB, Inc. 2017-present.
//
// Licensed under the Apache License, Version 2.0 (the "License"); you may
// not use this file except in compliance with the License. You may obtain
// a copy of the License at http://www.apache.org/licenses/LICENSE-2.0

package mongo // import "go.mongodb.org/mongo-driver/mongo"

import (
	"bytes"
	"context"
	"errors"
	"fmt"
	"io"
	"net"
	"reflect"
	"strconv"
	"strings"

	"go.mongodb.org/mongo-driver/internal"
	"go.mongodb.org/mongo-driver/mongo/options"
	"go.mongodb.org/mongo-driver/x/bsonx/bsoncore"

	"go.mongodb.org/mongo-driver/bson"
	"go.mongodb.org/mongo-driver/bson/bsoncodec"
	"go.mongodb.org/mongo-driver/bson/bsonrw"
	"go.mongodb.org/mongo-driver/bson/bsontype"
	"go.mongodb.org/mongo-driver/bson/primitive"
)

// Dialer is used to make network connections.
type Dialer interface {
	DialContext(ctx context.Context, network, address string) (net.Conn, error)
}

// BSONAppender is an interface implemented by types that can marshal a
// provided type into BSON bytes and append those bytes to the provided []byte.
// The AppendBSON can return a non-nil error and non-nil []byte. The AppendBSON
// method may also write incomplete BSON to the []byte.
//
// Deprecated: BSONAppender is unused and will be removed in Go Driver 2.0.
type BSONAppender interface {
	AppendBSON([]byte, interface{}) ([]byte, error)
}

// BSONAppenderFunc is an adapter function that allows any function that
// satisfies the AppendBSON method signature to be used where a BSONAppender is
// used.
//
// Deprecated: BSONAppenderFunc is unused and will be removed in Go Driver 2.0.
type BSONAppenderFunc func([]byte, interface{}) ([]byte, error)

// AppendBSON implements the BSONAppender interface
//
// Deprecated: BSONAppenderFunc is unused and will be removed in Go Driver 2.0.
func (baf BSONAppenderFunc) AppendBSON(dst []byte, val interface{}) ([]byte, error) {
	return baf(dst, val)
}

// MarshalError is returned when attempting to marshal a value into a document
// results in an error.
type MarshalError struct {
	Value interface{}
	Err   error
}

// Error implements the error interface.
func (me MarshalError) Error() string {
	return fmt.Sprintf("cannot marshal type %s to a BSON Document: %v", reflect.TypeOf(me.Value), me.Err)
}

// Pipeline is a type that makes creating aggregation pipelines easier. It is a
// helper and is intended for serializing to BSON.
//
// Example usage:
//
//	mongo.Pipeline{
//		{{"$group", bson.D{{"_id", "$state"}, {"totalPop", bson.D{{"$sum", "$pop"}}}}}},
//		{{"$match", bson.D{{"totalPop", bson.D{{"$gte", 10*1000*1000}}}}}},
//	}
type Pipeline []bson.D

// bvwPool is a pool of BSON value writers. BSON value writers
var bvwPool = bsonrw.NewBSONValueWriterPool()

// getEncoder takes a writer, BSON options, and a BSON registry and returns a properly configured
// bson.Encoder that writes to the given writer.
func getEncoder(
	w io.Writer,
	opts *options.BSONOptions,
	reg *bsoncodec.Registry,
) (*bson.Encoder, error) {
	vw := bvwPool.Get(w)
	enc, err := bson.NewEncoder(vw)
	if err != nil {
		return nil, err
	}

	if opts != nil {
		if opts.ErrorOnInlineDuplicates {
			enc.ErrorOnInlineDuplicates()
		}
		if opts.IntMinSize {
			enc.IntMinSize()
		}
		if opts.NilByteSliceAsEmpty {
			enc.NilByteSliceAsEmpty()
		}
		if opts.NilMapAsEmpty {
			enc.NilMapAsEmpty()
		}
		if opts.NilSliceAsEmpty {
			enc.NilSliceAsEmpty()
		}
		if opts.OmitZeroStruct {
			enc.OmitZeroStruct()
		}
		if opts.StringifyMapKeysWithFmt {
			enc.StringifyMapKeysWithFmt()
		}
		if opts.UseJSONStructTags {
			enc.UseJSONStructTags()
		}
	}

	if reg != nil {
		// TODO:(GODRIVER-2719): Remove error handling.
		if err := enc.SetRegistry(reg); err != nil {
			return nil, err
		}
	}

	return enc, nil
}

<<<<<<< HEAD
func transformValue(registry *bsoncodec.Registry, val interface{},
	mapAllowed bool, paramName string) (bsoncore.Value, error) {
	v, err := internal.NewBSONValue(registry, val, mapAllowed, paramName)

	return v, replaceErrors(err)
}

func transformBsoncoreDocument(registry *bsoncodec.Registry, val interface{}, mapAllowed bool, paramName string) (bsoncore.Document, error) {
=======
// marshal marshals the given value as a BSON document. Byte slices are always converted to a
// bson.Raw before marshaling.
//
// If bsonOpts and registry are specified, the encoder is configured with the requested behaviors.
// If they are nil, the default behaviors are used.
func marshal(
	val interface{},
	bsonOpts *options.BSONOptions,
	registry *bsoncodec.Registry,
) (bsoncore.Document, error) {
>>>>>>> a888dc66
	if registry == nil {
		registry = bson.DefaultRegistry
	}
	if val == nil {
		return nil, ErrNilDocument
	}
	if bs, ok := val.([]byte); ok {
		// Slight optimization so we'll just use MarshalBSON and not go through the codec machinery.
		val = bson.Raw(bs)
	}

	buf := new(bytes.Buffer)
	enc, err := getEncoder(buf, bsonOpts, registry)
	if err != nil {
		return nil, fmt.Errorf("error configuring BSON encoder: %w", err)
	}

	err = enc.Encode(val)
	if err != nil {
		return nil, MarshalError{Value: val, Err: err}
	}

	return buf.Bytes(), nil
}

// ensureID inserts the given ObjectID as an element named "_id" at the
// beginning of the given BSON document if there is not an "_id" already. If
// there is already an element named "_id", the document is not modified. It
// returns the resulting document and the decoded Go value of the "_id" element.
func ensureID(
	doc bsoncore.Document,
	oid primitive.ObjectID,
	bsonOpts *options.BSONOptions,
	reg *bsoncodec.Registry,
) (bsoncore.Document, interface{}, error) {
	if reg == nil {
		reg = bson.DefaultRegistry
	}

	// Try to find the "_id" element. If it exists, try to unmarshal just the
	// "_id" field as an interface{} and return it along with the unmodified
	// BSON document.
	if _, err := doc.LookupErr("_id"); err == nil {
		var id struct {
			ID interface{} `bson:"_id"`
		}
		dec, err := getDecoder(doc, bsonOpts, reg)
		if err != nil {
			return nil, nil, fmt.Errorf("error configuring BSON decoder: %w", err)
		}
		err = dec.Decode(&id)
		if err != nil {
			return nil, nil, fmt.Errorf("error unmarshaling BSON document: %w", err)
		}

		return doc, id.ID, nil
	}

	// We couldn't find an "_id" element, so add one with the value of the
	// provided ObjectID.

	olddoc := doc

	// Reserve an extra 17 bytes for the "_id" field we're about to add:
	// type (1) + "_id" (3) + terminator (1) + object ID (12)
	const extraSpace = 17
	doc = make(bsoncore.Document, 0, len(olddoc)+extraSpace)
	_, doc = bsoncore.ReserveLength(doc)
	doc = bsoncore.AppendObjectIDElement(doc, "_id", oid)

	// Remove and re-write the BSON document length header.
	const int32Len = 4
	doc = append(doc, olddoc[int32Len:]...)
	doc = bsoncore.UpdateLength(doc, 0, int32(len(doc)))

	return doc, oid, nil
}

func ensureDollarKey(doc bsoncore.Document) error {
	firstElem, err := doc.IndexErr(0)
	if err != nil {
		return errors.New("update document must have at least one element")
	}

	if !strings.HasPrefix(firstElem.Key(), "$") {
		return errors.New("update document must contain key beginning with '$'")
	}
	return nil
}

func ensureNoDollarKey(doc bsoncore.Document) error {
	if elem, err := doc.IndexErr(0); err == nil && strings.HasPrefix(elem.Key(), "$") {
		return errors.New("replacement document cannot contain keys beginning with '$'")
	}

	return nil
}

func marshalAggregatePipeline(
	pipeline interface{},
	bsonOpts *options.BSONOptions,
	registry *bsoncodec.Registry,
) (bsoncore.Document, bool, error) {
	switch t := pipeline.(type) {
	case bsoncodec.ValueMarshaler:
		btype, val, err := t.MarshalBSONValue()
		if err != nil {
			return nil, false, err
		}
		if btype != bsontype.Array {
			return nil, false, fmt.Errorf("ValueMarshaler returned a %v, but was expecting %v", btype, bsontype.Array)
		}

		var hasOutputStage bool
		pipelineDoc := bsoncore.Document(val)
		values, _ := pipelineDoc.Values()
		if pipelineLen := len(values); pipelineLen > 0 {
			if finalDoc, ok := values[pipelineLen-1].DocumentOK(); ok {
				if elem, err := finalDoc.IndexErr(0); err == nil && (elem.Key() == "$out" || elem.Key() == "$merge") {
					hasOutputStage = true
				}
			}
		}

		return pipelineDoc, hasOutputStage, nil
	default:
		val := reflect.ValueOf(t)
		if !val.IsValid() || (val.Kind() != reflect.Slice && val.Kind() != reflect.Array) {
			return nil, false, fmt.Errorf("can only marshal slices and arrays into aggregation pipelines, but got %v", val.Kind())
		}

		var hasOutputStage bool
		valLen := val.Len()

		switch t := pipeline.(type) {
		// Explicitly forbid non-empty pipelines that are semantically single documents
		// and are implemented as slices.
		case bson.D, bson.Raw, bsoncore.Document:
			if valLen > 0 {
				return nil, false,
					fmt.Errorf("%T is not an allowed pipeline type as it represents a single document. Use bson.A or mongo.Pipeline instead", t)
			}
		// bsoncore.Arrays do not need to be marshaled. Only check validity and presence of output stage.
		case bsoncore.Array:
			if err := t.Validate(); err != nil {
				return nil, false, err
			}

			values, err := t.Values()
			if err != nil {
				return nil, false, err
			}

			numVals := len(values)
			if numVals == 0 {
				return bsoncore.Document(t), false, nil
			}

			// If not empty, check if first value of the last stage is $out or $merge.
			if lastStage, ok := values[numVals-1].DocumentOK(); ok {
				if elem, err := lastStage.IndexErr(0); err == nil && (elem.Key() == "$out" || elem.Key() == "$merge") {
					hasOutputStage = true
				}
			}
			return bsoncore.Document(t), hasOutputStage, nil
		}

		aidx, arr := bsoncore.AppendArrayStart(nil)
		for idx := 0; idx < valLen; idx++ {
			doc, err := marshal(val.Index(idx).Interface(), bsonOpts, registry)
			if err != nil {
				return nil, false, err
			}

			if idx == valLen-1 {
				if elem, err := doc.IndexErr(0); err == nil && (elem.Key() == "$out" || elem.Key() == "$merge") {
					hasOutputStage = true
				}
			}
			arr = bsoncore.AppendDocumentElement(arr, strconv.Itoa(idx), doc)
		}
		arr, _ = bsoncore.AppendArrayEnd(arr, aidx)
		return arr, hasOutputStage, nil
	}
}

func marshalUpdateValue(
	update interface{},
	bsonOpts *options.BSONOptions,
	registry *bsoncodec.Registry,
	dollarKeysAllowed bool,
) (bsoncore.Value, error) {
	documentCheckerFunc := ensureDollarKey
	if !dollarKeysAllowed {
		documentCheckerFunc = ensureNoDollarKey
	}

	var u bsoncore.Value
	var err error
	switch t := update.(type) {
	case nil:
		return u, ErrNilDocument
	case primitive.D:
		u.Type = bsontype.EmbeddedDocument
		u.Data, err = marshal(update, bsonOpts, registry)
		if err != nil {
			return u, err
		}

		return u, documentCheckerFunc(u.Data)
	case bson.Raw:
		u.Type = bsontype.EmbeddedDocument
		u.Data = t
		return u, documentCheckerFunc(u.Data)
	case bsoncore.Document:
		u.Type = bsontype.EmbeddedDocument
		u.Data = t
		return u, documentCheckerFunc(u.Data)
	case []byte:
		u.Type = bsontype.EmbeddedDocument
		u.Data = t
		return u, documentCheckerFunc(u.Data)
	case bsoncodec.Marshaler:
		u.Type = bsontype.EmbeddedDocument
		u.Data, err = t.MarshalBSON()
		if err != nil {
			return u, err
		}

		return u, documentCheckerFunc(u.Data)
	case bsoncodec.ValueMarshaler:
		u.Type, u.Data, err = t.MarshalBSONValue()
		if err != nil {
			return u, err
		}
		if u.Type != bsontype.Array && u.Type != bsontype.EmbeddedDocument {
			return u, fmt.Errorf("ValueMarshaler returned a %v, but was expecting %v or %v", u.Type, bsontype.Array, bsontype.EmbeddedDocument)
		}
		return u, err
	default:
		val := reflect.ValueOf(t)
		if !val.IsValid() {
			return u, fmt.Errorf("can only marshal slices and arrays into update pipelines, but got %v", val.Kind())
		}
		if val.Kind() != reflect.Slice && val.Kind() != reflect.Array {
			u.Type = bsontype.EmbeddedDocument
			u.Data, err = marshal(update, bsonOpts, registry)
			if err != nil {
				return u, err
			}

			return u, documentCheckerFunc(u.Data)
		}

		u.Type = bsontype.Array
		aidx, arr := bsoncore.AppendArrayStart(nil)
		valLen := val.Len()
		for idx := 0; idx < valLen; idx++ {
			doc, err := marshal(val.Index(idx).Interface(), bsonOpts, registry)
			if err != nil {
				return u, err
			}

			if err := documentCheckerFunc(doc); err != nil {
				return u, err
			}

			arr = bsoncore.AppendDocumentElement(arr, strconv.Itoa(idx), doc)
		}
		u.Data, _ = bsoncore.AppendArrayEnd(arr, aidx)
		return u, err
	}
}

<<<<<<< HEAD
=======
func marshalValue(
	val interface{},
	bsonOpts *options.BSONOptions,
	registry *bsoncodec.Registry,
) (bsoncore.Value, error) {
	if registry == nil {
		registry = bson.DefaultRegistry
	}
	if val == nil {
		return bsoncore.Value{}, ErrNilValue
	}

	buf := new(bytes.Buffer)
	enc, err := getEncoder(buf, bsonOpts, registry)
	if err != nil {
		return bsoncore.Value{}, fmt.Errorf("error configuring BSON encoder: %w", err)
	}

	// Encode the value in a single-element document with an empty key. Use bsoncore to extract the
	// first element and return the BSON value.
	err = enc.Encode(bson.D{{Key: "", Value: val}})
	if err != nil {
		return bsoncore.Value{}, MarshalError{Value: val, Err: err}
	}
	return bsoncore.Document(buf.Bytes()).Index(0).Value(), nil
}

>>>>>>> a888dc66
// Build the aggregation pipeline for the CountDocument command.
func countDocumentsAggregatePipeline(
	filter interface{},
	encOpts *options.BSONOptions,
	registry *bsoncodec.Registry,
	opts *options.CountOptions,
) (bsoncore.Document, error) {
	filterDoc, err := marshal(filter, encOpts, registry)
	if err != nil {
		return nil, err
	}

	aidx, arr := bsoncore.AppendArrayStart(nil)
	didx, arr := bsoncore.AppendDocumentElementStart(arr, strconv.Itoa(0))
	arr = bsoncore.AppendDocumentElement(arr, "$match", filterDoc)
	arr, _ = bsoncore.AppendDocumentEnd(arr, didx)

	index := 1
	if opts != nil {
		if opts.Skip != nil {
			didx, arr = bsoncore.AppendDocumentElementStart(arr, strconv.Itoa(index))
			arr = bsoncore.AppendInt64Element(arr, "$skip", *opts.Skip)
			arr, _ = bsoncore.AppendDocumentEnd(arr, didx)
			index++
		}
		if opts.Limit != nil {
			didx, arr = bsoncore.AppendDocumentElementStart(arr, strconv.Itoa(index))
			arr = bsoncore.AppendInt64Element(arr, "$limit", *opts.Limit)
			arr, _ = bsoncore.AppendDocumentEnd(arr, didx)
			index++
		}
	}

	didx, arr = bsoncore.AppendDocumentElementStart(arr, strconv.Itoa(index))
	iidx, arr := bsoncore.AppendDocumentElementStart(arr, "$group")
	arr = bsoncore.AppendInt32Element(arr, "_id", 1)
	iiidx, arr := bsoncore.AppendDocumentElementStart(arr, "n")
	arr = bsoncore.AppendInt32Element(arr, "$sum", 1)
	arr, _ = bsoncore.AppendDocumentEnd(arr, iiidx)
	arr, _ = bsoncore.AppendDocumentEnd(arr, iidx)
	arr, _ = bsoncore.AppendDocumentEnd(arr, didx)

	return bsoncore.AppendArrayEnd(arr, aidx)
}<|MERGE_RESOLUTION|>--- conflicted
+++ resolved
@@ -133,16 +133,14 @@
 	return enc, nil
 }
 
-<<<<<<< HEAD
-func transformValue(registry *bsoncodec.Registry, val interface{},
-	mapAllowed bool, paramName string) (bsoncore.Value, error) {
-	v, err := internal.NewBSONValue(registry, val, mapAllowed, paramName)
-
-	return v, replaceErrors(err)
-}
-
-func transformBsoncoreDocument(registry *bsoncodec.Registry, val interface{}, mapAllowed bool, paramName string) (bsoncore.Document, error) {
-=======
+//type EncoderFn(opts *options.BSONOptions) internal.EncoderFn {
+
+func newEncoderFn(opts *options.BSONOptions) func(*bytes.Buffer, *bsoncodec.Registry) (*bson.Encoder, error) {
+	return func(b *bytes.Buffer, r *bsoncodec.Registry) (*bson.Encoder, error) {
+		return getEncoder(b, opts, r)
+	}
+}
+
 // marshal marshals the given value as a BSON document. Byte slices are always converted to a
 // bson.Raw before marshaling.
 //
@@ -153,7 +151,6 @@
 	bsonOpts *options.BSONOptions,
 	registry *bsoncodec.Registry,
 ) (bsoncore.Document, error) {
->>>>>>> a888dc66
 	if registry == nil {
 		registry = bson.DefaultRegistry
 	}
@@ -428,36 +425,14 @@
 	}
 }
 
-<<<<<<< HEAD
-=======
 func marshalValue(
 	val interface{},
 	bsonOpts *options.BSONOptions,
 	registry *bsoncodec.Registry,
 ) (bsoncore.Value, error) {
-	if registry == nil {
-		registry = bson.DefaultRegistry
-	}
-	if val == nil {
-		return bsoncore.Value{}, ErrNilValue
-	}
-
-	buf := new(bytes.Buffer)
-	enc, err := getEncoder(buf, bsonOpts, registry)
-	if err != nil {
-		return bsoncore.Value{}, fmt.Errorf("error configuring BSON encoder: %w", err)
-	}
-
-	// Encode the value in a single-element document with an empty key. Use bsoncore to extract the
-	// first element and return the BSON value.
-	err = enc.Encode(bson.D{{Key: "", Value: val}})
-	if err != nil {
-		return bsoncore.Value{}, MarshalError{Value: val, Err: err}
-	}
-	return bsoncore.Document(buf.Bytes()).Index(0).Value(), nil
-}
-
->>>>>>> a888dc66
+	return internal.MarshalValue(val, registry, newEncoderFn(bsonOpts))
+}
+
 // Build the aggregation pipeline for the CountDocument command.
 func countDocumentsAggregatePipeline(
 	filter interface{},
