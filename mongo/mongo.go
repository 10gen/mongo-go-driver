--- conflicted
+++ resolved
@@ -408,13 +408,8 @@
 func countDocumentsAggregatePipeline(
 	filter interface{},
 	encOpts *options.BSONOptions,
-<<<<<<< HEAD
-	registry *bsoncodec.Registry,
+	registry *bson.Registry,
 	args *options.CountArgs,
-=======
-	registry *bson.Registry,
-	opts *options.CountOptions,
->>>>>>> 0c2ae5d6
 ) (bsoncore.Document, error) {
 	filterDoc, err := marshal(filter, encOpts, registry)
 	if err != nil {
