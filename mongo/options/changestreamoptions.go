// Copyright (C) MongoDB, Inc. 2017-present.
//
// Licensed under the Apache License, Version 2.0 (the "License"); you may
// not use this file except in compliance with the License. You may obtain
// a copy of the License at http://www.apache.org/licenses/LICENSE-2.0

package options

import (
	"time"

	"go.mongodb.org/mongo-driver/bson"
	"go.mongodb.org/mongo-driver/bson/primitive"
)

// ChangeStreamOptions represents options that can be used to configure a Watch operation.
type ChangeStreamOptions struct {
	// The maximum number of documents to be included in each batch returned by the server.
	BatchSize *int32

	// Specifies a collation to use for string comparisons during the operation. This option is only valid for MongoDB
	// versions >= 3.4. For previous server versions, the driver will return an error if this option is used. The
	// default value is nil, which means the default collation of the collection will be used.
	Collation *Collation

<<<<<<< HEAD
	// A string that will be included in server logs, profiling logs, and currentOp queries to help trace the operation.
	// The default is nil, which means that no comment will be included in the logs.
	Comment *string

	// Specifies whether the updated document should be returned in change notifications for update operations along
	// with the deltas describing the changes made to the document. The default is options.Default, which means that
	// the updated document will not be included in the change notification.
=======
	// Specifies how the updated document should be returned in change notifications for update operations. The default
	// is options.Default, which means that only partial update deltas will be included in the change notification.
>>>>>>> b738a882
	FullDocument *FullDocument

	// Specifies how the pre-update document should be returned in change notifications for update operations. The default
	// is options.Off, which means that the pre-update document will not be included in the change notification.
	FullDocumentBeforeChange *FullDocument

	// The maximum amount of time that the server should wait for new documents to satisfy a tailable cursor query.
	MaxAwaitTime *time.Duration

	// A document specifying the logical starting point for the change stream. Only changes corresponding to an oplog
	// entry immediately after the resume token will be returned. If this is specified, StartAtOperationTime and
	// StartAfter must not be set.
	ResumeAfter interface{}

	// If specified, the change stream will only return changes that occurred at or after the given timestamp. This
	// option is only valid for MongoDB versions >= 4.0. If this is specified, ResumeAfter and StartAfter must not be
	// set.
	StartAtOperationTime *primitive.Timestamp

	// A document specifying the logical starting point for the change stream. This is similar to the ResumeAfter
	// option, but allows a resume token from an "invalidate" notification to be used. This allows a change stream on a
	// collection to be resumed after the collection has been dropped and recreated or renamed. Only changes
	// corresponding to an oplog entry immediately after the specified token will be returned. If this is specified,
	// ResumeAfter and StartAtOperationTime must not be set. This option is only valid for MongoDB versions >= 4.1.1.
	StartAfter interface{}

	// Custom options to be added to the initial aggregate for the change stream. Key-value pairs of the BSON map should
	// correlate with desired option names and values. Values must be Marshalable. Custom options may conflict with
	// non-custom options, and custom options bypass client-side validation. Prefer using non-custom options where possible.
	Custom bson.M

	// Custom options to be added to the $changeStream stage in the initial aggregate. Key-value pairs of the BSON map should
	// correlate with desired option names and values. Values must be Marshalable. Custom pipeline options bypass client-side
	// validation. Prefer using non-custom options where possible.
	CustomPipeline bson.M
}

// ChangeStream creates a new ChangeStreamOptions instance.
func ChangeStream() *ChangeStreamOptions {
	cso := &ChangeStreamOptions{}
	cso.SetFullDocument(Default)
	return cso
}

// SetBatchSize sets the value for the BatchSize field.
func (cso *ChangeStreamOptions) SetBatchSize(i int32) *ChangeStreamOptions {
	cso.BatchSize = &i
	return cso
}

// SetCollation sets the value for the Collation field.
func (cso *ChangeStreamOptions) SetCollation(c Collation) *ChangeStreamOptions {
	cso.Collation = &c
	return cso
}

// SetComment sets the value for the Comment field.
func (cso *ChangeStreamOptions) SetComment(comment string) *ChangeStreamOptions {
	cso.Comment = &comment
	return cso
}

// SetFullDocument sets the value for the FullDocument field.
func (cso *ChangeStreamOptions) SetFullDocument(fd FullDocument) *ChangeStreamOptions {
	cso.FullDocument = &fd
	return cso
}

// SetFullDocumentBeforeChange sets the value for the FullDocumentBeforeChange field.
func (cso *ChangeStreamOptions) SetFullDocumentBeforeChange(fdbc FullDocument) *ChangeStreamOptions {
	cso.FullDocumentBeforeChange = &fdbc
	return cso
}

// SetMaxAwaitTime sets the value for the MaxAwaitTime field.
func (cso *ChangeStreamOptions) SetMaxAwaitTime(d time.Duration) *ChangeStreamOptions {
	cso.MaxAwaitTime = &d
	return cso
}

// SetResumeAfter sets the value for the ResumeAfter field.
func (cso *ChangeStreamOptions) SetResumeAfter(rt interface{}) *ChangeStreamOptions {
	cso.ResumeAfter = rt
	return cso
}

// SetStartAtOperationTime sets the value for the StartAtOperationTime field.
func (cso *ChangeStreamOptions) SetStartAtOperationTime(t *primitive.Timestamp) *ChangeStreamOptions {
	cso.StartAtOperationTime = t
	return cso
}

// SetStartAfter sets the value for the StartAfter field.
func (cso *ChangeStreamOptions) SetStartAfter(sa interface{}) *ChangeStreamOptions {
	cso.StartAfter = sa
	return cso
}

// SetCustom sets the value for the Custom field. Key-value pairs of the BSON map should correlate
// with desired option names and values. Values must be Marshalable. Custom options may conflict
// with non-custom options, and custom options bypass client-side validation. Prefer using non-custom
// options where possible.
func (cso *ChangeStreamOptions) SetCustom(c bson.M) *ChangeStreamOptions {
	cso.Custom = c
	return cso
}

// SetCustomPipeline sets the value for the CustomPipeline field. Key-value pairs of the BSON map
// should correlate with desired option names and values. Values must be Marshalable. Custom pipeline
// options bypass client-side validation. Prefer using non-custom options where possible.
func (cso *ChangeStreamOptions) SetCustomPipeline(cp bson.M) *ChangeStreamOptions {
	cso.CustomPipeline = cp
	return cso
}

// MergeChangeStreamOptions combines the given ChangeStreamOptions instances into a single ChangeStreamOptions in a
// last-one-wins fashion.
func MergeChangeStreamOptions(opts ...*ChangeStreamOptions) *ChangeStreamOptions {
	csOpts := ChangeStream()
	for _, cso := range opts {
		if cso == nil {
			continue
		}
		if cso.BatchSize != nil {
			csOpts.BatchSize = cso.BatchSize
		}
		if cso.Collation != nil {
			csOpts.Collation = cso.Collation
		}
		if cso.Comment != nil {
			csOpts.Comment = cso.Comment
		}
		if cso.FullDocument != nil {
			csOpts.FullDocument = cso.FullDocument
		}
		if cso.FullDocumentBeforeChange != nil {
			csOpts.FullDocumentBeforeChange = cso.FullDocumentBeforeChange
		}
		if cso.MaxAwaitTime != nil {
			csOpts.MaxAwaitTime = cso.MaxAwaitTime
		}
		if cso.ResumeAfter != nil {
			csOpts.ResumeAfter = cso.ResumeAfter
		}
		if cso.StartAtOperationTime != nil {
			csOpts.StartAtOperationTime = cso.StartAtOperationTime
		}
		if cso.StartAfter != nil {
			csOpts.StartAfter = cso.StartAfter
		}
		if cso.Custom != nil {
			csOpts.Custom = cso.Custom
		}
		if cso.CustomPipeline != nil {
			csOpts.CustomPipeline = cso.CustomPipeline
		}
	}

	return csOpts
}<|MERGE_RESOLUTION|>--- conflicted
+++ resolved
@@ -23,18 +23,12 @@
 	// default value is nil, which means the default collation of the collection will be used.
 	Collation *Collation
 
-<<<<<<< HEAD
 	// A string that will be included in server logs, profiling logs, and currentOp queries to help trace the operation.
 	// The default is nil, which means that no comment will be included in the logs.
 	Comment *string
 
-	// Specifies whether the updated document should be returned in change notifications for update operations along
-	// with the deltas describing the changes made to the document. The default is options.Default, which means that
-	// the updated document will not be included in the change notification.
-=======
 	// Specifies how the updated document should be returned in change notifications for update operations. The default
 	// is options.Default, which means that only partial update deltas will be included in the change notification.
->>>>>>> b738a882
 	FullDocument *FullDocument
 
 	// Specifies how the pre-update document should be returned in change notifications for update operations. The default
