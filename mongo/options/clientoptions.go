// Copyright (C) MongoDB, Inc. 2017-present.
//
// Licensed under the Apache License, Version 2.0 (the "License"); you may
// not use this file except in compliance with the License. You may obtain
// a copy of the License at http://www.apache.org/licenses/LICENSE-2.0

package options // import "go.mongodb.org/mongo-driver/mongo/options"

import (
	"bytes"
	"context"
	"crypto/tls"
	"crypto/x509"
	"encoding/pem"
	"errors"
	"fmt"
	"io/ioutil"
	"net"
	"strings"
	"time"

	"go.mongodb.org/mongo-driver/bson/bsoncodec"
	"go.mongodb.org/mongo-driver/event"
	"go.mongodb.org/mongo-driver/mongo/readconcern"
	"go.mongodb.org/mongo-driver/mongo/readpref"
	"go.mongodb.org/mongo-driver/mongo/writeconcern"
	"go.mongodb.org/mongo-driver/tag"
	"go.mongodb.org/mongo-driver/x/mongo/driver"
	"go.mongodb.org/mongo-driver/x/mongo/driver/connstring"
	"go.mongodb.org/mongo-driver/x/mongo/driver/wiremessage"
)

// ContextDialer makes new network connections
type ContextDialer interface {
	DialContext(ctx context.Context, network, address string) (net.Conn, error)
}

// Credential holds auth options.
//
// AuthMechanism indicates the mechanism to use for authentication.
// Supported values include "SCRAM-SHA-256", "SCRAM-SHA-1", "MONGODB-CR", "PLAIN", "GSSAPI", and "MONGODB-X509".
//
// AuthMechanismProperties specifies additional configuration options which may be used by certain
// authentication mechanisms. Supported properties are:
// SERVICE_NAME: Specifies the name of the service. Defaults to mongodb.
// CANONICALIZE_HOST_NAME: If true, tells the driver to canonicalize the given hostname. Defaults to false. This
// property may not be used on Linux and Darwin systems and may not be used at the same time as SERVICE_HOST.
// SERVICE_REALM: Specifies the realm of the service.
// SERVICE_HOST: Specifies a hostname for GSSAPI authentication if it is different from the server's address. For
// authentication mechanisms besides GSSAPI, this property is ignored.
//
// AuthSource specifies the database to authenticate against.
//
// Username specifies the username that will be authenticated.
//
// Password specifies the password used for authentication.
//
// PasswordSet specifies if the password is actually set, since an empty password is a valid password.
type Credential struct {
	AuthMechanism           string
	AuthMechanismProperties map[string]string
	AuthSource              string
	Username                string
	Password                string
	PasswordSet             bool
}

// ClientOptions represents all possible options to configure a client.
type ClientOptions struct {
	AppName                *string
	Auth                   *Credential
	ConnectTimeout         *time.Duration
	Compressors            []string
	Dialer                 ContextDialer
	HeartbeatInterval      *time.Duration
	Hosts                  []string
	LocalThreshold         *time.Duration
	MaxConnIdleTime        *time.Duration
	MaxPoolSize            *uint64
	MinPoolSize            *uint64
	PoolMonitor            *event.PoolMonitor
	Monitor                *event.CommandMonitor
	ReadConcern            *readconcern.ReadConcern
	ReadPreference         *readpref.ReadPref
	Registry               *bsoncodec.Registry
	ReplicaSet             *string
	RetryWrites            *bool
	RetryReads             *bool
	ServerSelectionTimeout *time.Duration
	Direct                 *bool
	SocketTimeout          *time.Duration
	TLSConfig              *tls.Config
	WriteConcern           *writeconcern.WriteConcern
	ZlibLevel              *int
<<<<<<< HEAD
	ZstdLevel              *int
=======
	AutoEncryptionOptions  *AutoEncryptionOptions
>>>>>>> 22646d95

	err error

	// These options are for internal use only and should not be set. They are deprecated and are
	// not part of the stability guarantee. They may be removed in the future.
	AuthenticateToAnything *bool
	Deployment             driver.Deployment
}

// Client creates a new ClientOptions instance.
func Client() *ClientOptions {
	return new(ClientOptions)
}

// Validate validates the client options. This method will return the first error found.
func (c *ClientOptions) Validate() error { return c.err }

// ApplyURI parses the provided connection string and sets the values and options accordingly.
//
// Errors that occur in this method can be retrieved by calling Validate.
//
// If the URI contains ssl=true this method will overwrite TLSConfig, even if there aren't any other
// tls options specified.
func (c *ClientOptions) ApplyURI(uri string) *ClientOptions {
	if c.err != nil {
		return c
	}

	cs, err := connstring.Parse(uri)
	if err != nil {
		c.err = err
		return c
	}

	if cs.AppName != "" {
		c.AppName = &cs.AppName
	}

	if cs.AuthMechanism != "" || cs.AuthMechanismProperties != nil || cs.AuthSource != "" ||
		cs.Username != "" || cs.PasswordSet {
		c.Auth = &Credential{
			AuthMechanism:           cs.AuthMechanism,
			AuthMechanismProperties: cs.AuthMechanismProperties,
			AuthSource:              cs.AuthSource,
			Username:                cs.Username,
			Password:                cs.Password,
			PasswordSet:             cs.PasswordSet,
		}
	}

	if cs.ConnectSet {
		direct := cs.Connect == connstring.SingleConnect
		c.Direct = &direct
	}

	if cs.ConnectTimeoutSet {
		c.ConnectTimeout = &cs.ConnectTimeout
	}

	if len(cs.Compressors) > 0 {
		c.Compressors = cs.Compressors
		if stringSliceContains(c.Compressors, "zlib") {
			defaultLevel := wiremessage.DefaultZlibLevel
			c.ZlibLevel = &defaultLevel
		}
		if stringSliceContains(c.Compressors, "zstd") {
			defaultLevel := wiremessage.DefaultZstdLevel
			c.ZstdLevel = &defaultLevel
		}
	}
	if cs.ZlibLevel != nil {
		c.ZlibLevel = cs.ZlibLevel
	}
	if cs.ZstdLevel != nil {
		c.ZstdLevel = cs.ZstdLevel
	}

	if cs.HeartbeatIntervalSet {
		c.HeartbeatInterval = &cs.HeartbeatInterval
	}

	c.Hosts = cs.Hosts

	if cs.LocalThresholdSet {
		c.LocalThreshold = &cs.LocalThreshold
	}

	if cs.MaxConnIdleTimeSet {
		c.MaxConnIdleTime = &cs.MaxConnIdleTime
	}

	if cs.MaxPoolSizeSet {
		c.MaxPoolSize = &cs.MaxPoolSize
	}

	if cs.MinPoolSizeSet {
		c.MinPoolSize = &cs.MinPoolSize
	}

	if cs.ReadConcernLevel != "" {
		c.ReadConcern = readconcern.New(readconcern.Level(cs.ReadConcernLevel))
	}

	if cs.ReadPreference != "" || len(cs.ReadPreferenceTagSets) > 0 || cs.MaxStalenessSet {
		opts := make([]readpref.Option, 0, 1)

		tagSets := tag.NewTagSetsFromMaps(cs.ReadPreferenceTagSets)
		if len(tagSets) > 0 {
			opts = append(opts, readpref.WithTagSets(tagSets...))
		}

		if cs.MaxStaleness != 0 {
			opts = append(opts, readpref.WithMaxStaleness(cs.MaxStaleness))
		}

		mode, err := readpref.ModeFromString(cs.ReadPreference)
		if err != nil {
			c.err = err
			return c
		}

		c.ReadPreference, c.err = readpref.New(mode, opts...)
		if c.err != nil {
			return c
		}
	}

	if cs.RetryWritesSet {
		c.RetryWrites = &cs.RetryWrites
	}

	if cs.ReplicaSet != "" {
		c.ReplicaSet = &cs.ReplicaSet
	}

	if cs.ServerSelectionTimeoutSet {
		c.ServerSelectionTimeout = &cs.ServerSelectionTimeout
	}

	if cs.SocketTimeoutSet {
		c.SocketTimeout = &cs.SocketTimeout
	}

	if cs.SSL {
		tlsConfig := new(tls.Config)

		if cs.SSLCaFileSet {
			c.err = addCACertFromFile(tlsConfig, cs.SSLCaFile)
			if c.err != nil {
				return c
			}
		}

		if cs.SSLInsecure {
			tlsConfig.InsecureSkipVerify = true
		}

		if cs.SSLClientCertificateKeyFileSet {
			var keyPasswd string
			if cs.SSLClientCertificateKeyPasswordSet && cs.SSLClientCertificateKeyPassword != nil {
				keyPasswd = cs.SSLClientCertificateKeyPassword()
			}
			s, err := addClientCertFromFile(tlsConfig, cs.SSLClientCertificateKeyFile, keyPasswd)
			if err != nil {
				c.err = err
				return c
			}

			// If a username wasn't specified, add one from the certificate.
			if c.Auth != nil && strings.ToLower(c.Auth.AuthMechanism) == "mongodb-x509" && c.Auth.Username == "" {
				// The Go x509 package gives the subject with the pairs in reverse order that we want.
				pairs := strings.Split(s, ",")
				for left, right := 0, len(pairs)-1; left < right; left, right = left+1, right-1 {
					pairs[left], pairs[right] = pairs[right], pairs[left]
				}
				c.Auth.Username = strings.Join(pairs, ",")
			}
		}

		c.TLSConfig = tlsConfig
	}

	if cs.JSet || cs.WString != "" || cs.WNumberSet || cs.WTimeoutSet {
		opts := make([]writeconcern.Option, 0, 1)

		if len(cs.WString) > 0 {
			opts = append(opts, writeconcern.WTagSet(cs.WString))
		} else if cs.WNumberSet {
			opts = append(opts, writeconcern.W(cs.WNumber))
		}

		if cs.JSet {
			opts = append(opts, writeconcern.J(cs.J))
		}

		if cs.WTimeoutSet {
			opts = append(opts, writeconcern.WTimeout(cs.WTimeout))
		}

		c.WriteConcern = writeconcern.New(opts...)
	}

	return c
}

// SetAppName specifies the client application name. This value is used by MongoDB when it logs
// connection information and profile information, such as slow queries.
func (c *ClientOptions) SetAppName(s string) *ClientOptions {
	c.AppName = &s
	return c
}

// SetAuth sets the authentication options.
func (c *ClientOptions) SetAuth(auth Credential) *ClientOptions {
	c.Auth = &auth
	return c
}

// SetCompressors sets the compressors that can be used when communicating with a server.
func (c *ClientOptions) SetCompressors(comps []string) *ClientOptions {
	c.Compressors = comps

	return c
}

// SetConnectTimeout specifies the timeout for an initial connection to a server.
// If a custom Dialer is used, this method won't be set and the user is
// responsible for setting the ConnectTimeout for connections on the dialer
// themselves.
func (c *ClientOptions) SetConnectTimeout(d time.Duration) *ClientOptions {
	c.ConnectTimeout = &d
	return c
}

// SetDialer specifies a custom dialer used to dial new connections to a server.
// If a custom dialer is not set, a net.Dialer with a 300 second keepalive time will be used by default.
func (c *ClientOptions) SetDialer(d ContextDialer) *ClientOptions {
	c.Dialer = d
	return c
}

// SetDirect specifies whether the driver should connect directly to the server instead of
// auto-discovering other servers in the cluster.
func (c *ClientOptions) SetDirect(b bool) *ClientOptions {
	c.Direct = &b
	return c
}

// SetHeartbeatInterval specifies the interval to wait between server monitoring checks.
func (c *ClientOptions) SetHeartbeatInterval(d time.Duration) *ClientOptions {
	c.HeartbeatInterval = &d
	return c
}

// SetHosts specifies the initial list of addresses from which to discover the rest of the cluster.
func (c *ClientOptions) SetHosts(s []string) *ClientOptions {
	c.Hosts = s
	return c
}

// SetLocalThreshold specifies how far to distribute queries, beyond the server with the fastest
// round-trip time. If a server's roundtrip time is more than LocalThreshold slower than the
// the fastest, the driver will not send queries to that server.
func (c *ClientOptions) SetLocalThreshold(d time.Duration) *ClientOptions {
	c.LocalThreshold = &d
	return c
}

// SetMaxConnIdleTime specifies the maximum number of milliseconds that a connection can remain idle
// in a connection pool before being removed and closed.
func (c *ClientOptions) SetMaxConnIdleTime(d time.Duration) *ClientOptions {
	c.MaxConnIdleTime = &d
	return c
}

// SetMaxPoolSize specifies the max size of a server's connection pool.
func (c *ClientOptions) SetMaxPoolSize(u uint64) *ClientOptions {
	c.MaxPoolSize = &u
	return c
}

// SetMinPoolSize specifies the min size of a server's connection pool.
func (c *ClientOptions) SetMinPoolSize(u uint64) *ClientOptions {
	c.MinPoolSize = &u
	return c
}

// SetPoolMonitor specifies the PoolMonitor for a server's connection pool.
func (c *ClientOptions) SetPoolMonitor(m *event.PoolMonitor) *ClientOptions {
	c.PoolMonitor = m
	return c
}

// SetMonitor specifies a command monitor used to see commands for a client.
func (c *ClientOptions) SetMonitor(m *event.CommandMonitor) *ClientOptions {
	c.Monitor = m
	return c
}

// SetReadConcern specifies the read concern.
func (c *ClientOptions) SetReadConcern(rc *readconcern.ReadConcern) *ClientOptions {
	c.ReadConcern = rc

	return c
}

// SetReadPreference specifies the read preference.
func (c *ClientOptions) SetReadPreference(rp *readpref.ReadPref) *ClientOptions {
	c.ReadPreference = rp

	return c
}

// SetRegistry specifies the bsoncodec.Registry.
func (c *ClientOptions) SetRegistry(registry *bsoncodec.Registry) *ClientOptions {
	c.Registry = registry
	return c
}

// SetReplicaSet specifies the name of the replica set of the cluster.
func (c *ClientOptions) SetReplicaSet(s string) *ClientOptions {
	c.ReplicaSet = &s
	return c
}

// SetRetryWrites specifies whether the client has retryable writes enabled.
func (c *ClientOptions) SetRetryWrites(b bool) *ClientOptions {
	c.RetryWrites = &b

	return c
}

// SetServerSelectionTimeout specifies a timeout in milliseconds to block for server selection.
func (c *ClientOptions) SetServerSelectionTimeout(d time.Duration) *ClientOptions {
	c.ServerSelectionTimeout = &d
	return c
}

// SetSocketTimeout specifies the time in milliseconds to attempt to send or receive on a socket
// before the attempt times out.
func (c *ClientOptions) SetSocketTimeout(d time.Duration) *ClientOptions {
	c.SocketTimeout = &d
	return c
}

// SetTLSConfig sets the tls.Config.
func (c *ClientOptions) SetTLSConfig(cfg *tls.Config) *ClientOptions {
	c.TLSConfig = cfg
	return c
}

// SetWriteConcern sets the write concern.
func (c *ClientOptions) SetWriteConcern(wc *writeconcern.WriteConcern) *ClientOptions {
	c.WriteConcern = wc

	return c
}

// SetZlibLevel sets the level for the zlib compressor.
func (c *ClientOptions) SetZlibLevel(level int) *ClientOptions {
	c.ZlibLevel = &level

	return c
}

<<<<<<< HEAD
// SetZstdLevel sets the level for the zstd compressor.
func (c *ClientOptions) SetZstdLevel(level int) *ClientOptions {
	c.ZstdLevel = &level

=======
// SetAutoEncryptionOptions specifies options used to configure automatic encryption.
func (c *ClientOptions) SetAutoEncryptionOptions(opts *AutoEncryptionOptions) *ClientOptions {
	c.AutoEncryptionOptions = opts
>>>>>>> 22646d95
	return c
}

// MergeClientOptions combines the given connstring and *ClientOptions into a single *ClientOptions in a last one wins
// fashion. The given connstring will be used for the default options, which can be overwritten using the given
// *ClientOptions.
func MergeClientOptions(opts ...*ClientOptions) *ClientOptions {
	c := Client()

	for _, opt := range opts {
		if opt == nil {
			continue
		}

		if opt.Dialer != nil {
			c.Dialer = opt.Dialer
		}
		if opt.AppName != nil {
			c.AppName = opt.AppName
		}
		if opt.Auth != nil {
			c.Auth = opt.Auth
		}
		if opt.AuthenticateToAnything != nil {
			c.AuthenticateToAnything = opt.AuthenticateToAnything
		}
		if opt.Compressors != nil {
			c.Compressors = opt.Compressors
		}
		if opt.ConnectTimeout != nil {
			c.ConnectTimeout = opt.ConnectTimeout
		}
		if opt.HeartbeatInterval != nil {
			c.HeartbeatInterval = opt.HeartbeatInterval
		}
		if len(opt.Hosts) > 0 {
			c.Hosts = opt.Hosts
		}
		if opt.LocalThreshold != nil {
			c.LocalThreshold = opt.LocalThreshold
		}
		if opt.MaxConnIdleTime != nil {
			c.MaxConnIdleTime = opt.MaxConnIdleTime
		}
		if opt.MaxPoolSize != nil {
			c.MaxPoolSize = opt.MaxPoolSize
		}
		if opt.MinPoolSize != nil {
			c.MinPoolSize = opt.MinPoolSize
		}
		if opt.PoolMonitor != nil {
			c.PoolMonitor = opt.PoolMonitor
		}
		if opt.Monitor != nil {
			c.Monitor = opt.Monitor
		}
		if opt.ReadConcern != nil {
			c.ReadConcern = opt.ReadConcern
		}
		if opt.ReadPreference != nil {
			c.ReadPreference = opt.ReadPreference
		}
		if opt.Registry != nil {
			c.Registry = opt.Registry
		}
		if opt.ReplicaSet != nil {
			c.ReplicaSet = opt.ReplicaSet
		}
		if opt.RetryWrites != nil {
			c.RetryWrites = opt.RetryWrites
		}
		if opt.RetryReads != nil {
			c.RetryReads = opt.RetryReads
		}
		if opt.ServerSelectionTimeout != nil {
			c.ServerSelectionTimeout = opt.ServerSelectionTimeout
		}
		if opt.Direct != nil {
			c.Direct = opt.Direct
		}
		if opt.SocketTimeout != nil {
			c.SocketTimeout = opt.SocketTimeout
		}
		if opt.TLSConfig != nil {
			c.TLSConfig = opt.TLSConfig
		}
		if opt.WriteConcern != nil {
			c.WriteConcern = opt.WriteConcern
		}
		if opt.ZlibLevel != nil {
			c.ZlibLevel = opt.ZlibLevel
		}
<<<<<<< HEAD
		if opt.ZstdLevel != nil {
			c.ZstdLevel = opt.ZstdLevel
=======
		if opt.AutoEncryptionOptions != nil {
			c.AutoEncryptionOptions = opt.AutoEncryptionOptions
		}
		if opt.Deployment != nil {
			c.Deployment = opt.Deployment
>>>>>>> 22646d95
		}
		if opt.err != nil {
			c.err = opt.err
		}

	}

	return c
}

// addCACertFromFile adds a root CA certificate to the configuration given a path
// to the containing file.
func addCACertFromFile(cfg *tls.Config, file string) error {
	data, err := ioutil.ReadFile(file)
	if err != nil {
		return err
	}

	certBytes, err := loadCert(data)
	if err != nil {
		return err
	}

	cert, err := x509.ParseCertificate(certBytes)
	if err != nil {
		return err
	}

	if cfg.RootCAs == nil {
		cfg.RootCAs = x509.NewCertPool()
	}

	cfg.RootCAs.AddCert(cert)

	return nil
}

func loadCert(data []byte) ([]byte, error) {
	var certBlock *pem.Block

	for certBlock == nil {
		if data == nil || len(data) == 0 {
			return nil, errors.New(".pem file must have both a CERTIFICATE and an RSA PRIVATE KEY section")
		}

		block, rest := pem.Decode(data)
		if block == nil {
			return nil, errors.New("invalid .pem file")
		}

		switch block.Type {
		case "CERTIFICATE":
			if certBlock != nil {
				return nil, errors.New("multiple CERTIFICATE sections in .pem file")
			}

			certBlock = block
		}

		data = rest
	}

	return certBlock.Bytes, nil
}

// addClientCertFromFile adds a client certificate to the configuration given a path to the
// containing file and returns the certificate's subject name.
func addClientCertFromFile(cfg *tls.Config, clientFile, keyPasswd string) (string, error) {
	data, err := ioutil.ReadFile(clientFile)
	if err != nil {
		return "", err
	}

	var currentBlock *pem.Block
	var certBlock, certDecodedBlock, keyBlock []byte

	remaining := data
	start := 0
	for {
		currentBlock, remaining = pem.Decode(remaining)
		if currentBlock == nil {
			break
		}

		if currentBlock.Type == "CERTIFICATE" {
			certBlock = data[start : len(data)-len(remaining)]
			certDecodedBlock = currentBlock.Bytes
			start += len(certBlock)
		} else if strings.HasSuffix(currentBlock.Type, "PRIVATE KEY") {
			if keyPasswd != "" && x509.IsEncryptedPEMBlock(currentBlock) {
				var encoded bytes.Buffer
				buf, err := x509.DecryptPEMBlock(currentBlock, []byte(keyPasswd))
				if err != nil {
					return "", err
				}

				pem.Encode(&encoded, &pem.Block{Type: currentBlock.Type, Bytes: buf})
				keyBlock = encoded.Bytes()
				start = len(data) - len(remaining)
			} else {
				keyBlock = data[start : len(data)-len(remaining)]
				start += len(keyBlock)
			}
		}
	}
	if len(certBlock) == 0 {
		return "", fmt.Errorf("failed to find CERTIFICATE")
	}
	if len(keyBlock) == 0 {
		return "", fmt.Errorf("failed to find PRIVATE KEY")
	}

	cert, err := tls.X509KeyPair(certBlock, keyBlock)
	if err != nil {
		return "", err
	}

	cfg.Certificates = append(cfg.Certificates, cert)

	// The documentation for the tls.X509KeyPair indicates that the Leaf certificate is not
	// retained.
	crt, err := x509.ParseCertificate(certDecodedBlock)
	if err != nil {
		return "", err
	}

	return x509CertSubject(crt), nil
}

func stringSliceContains(source []string, target string) bool {
	for _, str := range source {
		if str == target {
			return true
		}
	}
	return false
}<|MERGE_RESOLUTION|>--- conflicted
+++ resolved
@@ -92,11 +92,8 @@
 	TLSConfig              *tls.Config
 	WriteConcern           *writeconcern.WriteConcern
 	ZlibLevel              *int
-<<<<<<< HEAD
 	ZstdLevel              *int
-=======
 	AutoEncryptionOptions  *AutoEncryptionOptions
->>>>>>> 22646d95
 
 	err error
 
@@ -462,16 +459,15 @@
 	return c
 }
 
-<<<<<<< HEAD
 // SetZstdLevel sets the level for the zstd compressor.
 func (c *ClientOptions) SetZstdLevel(level int) *ClientOptions {
 	c.ZstdLevel = &level
-
-=======
+	return c
+}
+
 // SetAutoEncryptionOptions specifies options used to configure automatic encryption.
 func (c *ClientOptions) SetAutoEncryptionOptions(opts *AutoEncryptionOptions) *ClientOptions {
 	c.AutoEncryptionOptions = opts
->>>>>>> 22646d95
 	return c
 }
 
@@ -564,16 +560,14 @@
 		if opt.ZlibLevel != nil {
 			c.ZlibLevel = opt.ZlibLevel
 		}
-<<<<<<< HEAD
 		if opt.ZstdLevel != nil {
 			c.ZstdLevel = opt.ZstdLevel
-=======
+		}
 		if opt.AutoEncryptionOptions != nil {
 			c.AutoEncryptionOptions = opt.AutoEncryptionOptions
 		}
 		if opt.Deployment != nil {
 			c.Deployment = opt.Deployment
->>>>>>> 22646d95
 		}
 		if opt.err != nil {
 			c.err = opt.err
