--- conflicted
+++ resolved
@@ -170,440 +170,6 @@
 				}
 			})
 		}
-<<<<<<< HEAD
-=======
-		t.Run("MergeClientOptions/all set", func(t *testing.T) {
-			want := optResult
-			got := MergeClientOptions(nil, opt1, opt2)
-			if diff := cmp.Diff(
-				got, want,
-				cmp.AllowUnexported(readconcern.ReadConcern{}, writeconcern.WriteConcern{}, readpref.ReadPref{}),
-				cmp.Comparer(func(r1, r2 *bson.Registry) bool { return r1 == r2 }),
-				cmp.Comparer(func(cfg1, cfg2 *tls.Config) bool { return cfg1 == cfg2 }),
-				cmp.Comparer(func(fp1, fp2 *event.PoolMonitor) bool { return fp1 == fp2 }),
-				cmp.AllowUnexported(ClientOptions{}),
-				cmpopts.IgnoreFields(http.Client{}, "Transport"),
-			); diff != "" {
-				t.Errorf("diff:\n%s", diff)
-				t.Errorf("Merged client options do not match. got %v; want %v", got, want)
-			}
-		})
-
-		// go-cmp dont support error comparisons (https://github.com/google/go-cmp/issues/24)
-		// Use specifique test for this
-		t.Run("MergeClientOptions/err", func(t *testing.T) {
-			opt1, opt2 := Client(), Client()
-			opt1.err = errors.New("Test error")
-
-			got := MergeClientOptions(nil, opt1, opt2)
-			if got.err.Error() != "Test error" {
-				t.Errorf("Merged client options do not match. got %v; want %v", got.err.Error(), opt1.err.Error())
-			}
-		})
-	})
-	t.Run("ApplyURI", func(t *testing.T) {
-		baseClient := func() *ClientOptions {
-			return Client().SetHosts([]string{"localhost"})
-		}
-		testCases := []struct {
-			name   string
-			uri    string
-			result *ClientOptions
-		}{
-			{
-				"ParseError",
-				"not-mongo-db-uri://",
-				&ClientOptions{
-					err: fmt.Errorf(
-						"error parsing uri: %w",
-						errors.New(`scheme must be "mongodb" or "mongodb+srv"`)),
-					HTTPClient: httputil.DefaultHTTPClient,
-				},
-			},
-			{
-				"ReadPreference Invalid Mode",
-				"mongodb://localhost/?maxStaleness=200",
-				&ClientOptions{
-					err:        fmt.Errorf("unknown read preference %v", ""),
-					Hosts:      []string{"localhost"},
-					HTTPClient: httputil.DefaultHTTPClient,
-				},
-			},
-			{
-				"ReadPreference Primary With Options",
-				"mongodb://localhost/?readPreference=Primary&maxStaleness=200",
-				&ClientOptions{
-					err:        errors.New("can not specify tags, max staleness, or hedge with mode primary"),
-					Hosts:      []string{"localhost"},
-					HTTPClient: httputil.DefaultHTTPClient,
-				},
-			},
-			{
-				"TLS addCertFromFile error",
-				"mongodb://localhost/?ssl=true&sslCertificateAuthorityFile=testdata/doesntexist",
-				&ClientOptions{
-					err:        &os.PathError{Op: "open", Path: "testdata/doesntexist"},
-					Hosts:      []string{"localhost"},
-					HTTPClient: httputil.DefaultHTTPClient,
-				},
-			},
-			{
-				"TLS ClientCertificateKey",
-				"mongodb://localhost/?ssl=true&sslClientCertificateKeyFile=testdata/doesntexist",
-				&ClientOptions{
-					err:        &os.PathError{Op: "open", Path: "testdata/doesntexist"},
-					Hosts:      []string{"localhost"},
-					HTTPClient: httputil.DefaultHTTPClient,
-				},
-			},
-			{
-				"AppName",
-				"mongodb://localhost/?appName=awesome-example-application",
-				baseClient().SetAppName("awesome-example-application"),
-			},
-			{
-				"AuthMechanism",
-				"mongodb://localhost/?authMechanism=mongodb-x509",
-				baseClient().SetAuth(Credential{AuthSource: "$external", AuthMechanism: "mongodb-x509"}),
-			},
-			{
-				"AuthMechanismProperties",
-				"mongodb://foo@localhost/?authMechanism=gssapi&authMechanismProperties=SERVICE_NAME:mongodb-fake",
-				baseClient().SetAuth(Credential{
-					AuthSource:              "$external",
-					AuthMechanism:           "gssapi",
-					AuthMechanismProperties: map[string]string{"SERVICE_NAME": "mongodb-fake"},
-					Username:                "foo",
-				}),
-			},
-			{
-				"AuthSource",
-				"mongodb://foo@localhost/?authSource=random-database-example",
-				baseClient().SetAuth(Credential{AuthSource: "random-database-example", Username: "foo"}),
-			},
-			{
-				"Username",
-				"mongodb://foo@localhost/",
-				baseClient().SetAuth(Credential{AuthSource: "admin", Username: "foo"}),
-			},
-			{
-				"Unescaped slash in username",
-				"mongodb:///:pwd@localhost",
-				&ClientOptions{
-					err: fmt.Errorf(
-						"error parsing uri: %w",
-						errors.New("unescaped slash in username")),
-					HTTPClient: httputil.DefaultHTTPClient,
-				},
-			},
-			{
-				"Password",
-				"mongodb://foo:bar@localhost/",
-				baseClient().SetAuth(Credential{
-					AuthSource: "admin", Username: "foo",
-					Password: "bar", PasswordSet: true,
-				}),
-			},
-			{
-				"Single character username and password",
-				"mongodb://f:b@localhost/",
-				baseClient().SetAuth(Credential{
-					AuthSource: "admin", Username: "f",
-					Password: "b", PasswordSet: true,
-				}),
-			},
-			{
-				"Connect",
-				"mongodb://localhost/?connect=direct",
-				baseClient().SetDirect(true),
-			},
-			{
-				"ConnectTimeout",
-				"mongodb://localhost/?connectTimeoutms=5000",
-				baseClient().SetConnectTimeout(5 * time.Second),
-			},
-			{
-				"Compressors",
-				"mongodb://localhost/?compressors=zlib,snappy",
-				baseClient().SetCompressors([]string{"zlib", "snappy"}).SetZlibLevel(6),
-			},
-			{
-				"DatabaseNoAuth",
-				"mongodb://localhost/example-database",
-				baseClient(),
-			},
-			{
-				"DatabaseAsDefault",
-				"mongodb://foo@localhost/example-database",
-				baseClient().SetAuth(Credential{AuthSource: "example-database", Username: "foo"}),
-			},
-			{
-				"HeartbeatInterval",
-				"mongodb://localhost/?heartbeatIntervalms=12000",
-				baseClient().SetHeartbeatInterval(12 * time.Second),
-			},
-			{
-				"Hosts",
-				"mongodb://localhost:27017,localhost:27018,localhost:27019/",
-				baseClient().SetHosts([]string{"localhost:27017", "localhost:27018", "localhost:27019"}),
-			},
-			{
-				"LocalThreshold",
-				"mongodb://localhost/?localThresholdMS=200",
-				baseClient().SetLocalThreshold(200 * time.Millisecond),
-			},
-			{
-				"MaxConnIdleTime",
-				"mongodb://localhost/?maxIdleTimeMS=300000",
-				baseClient().SetMaxConnIdleTime(5 * time.Minute),
-			},
-			{
-				"MaxPoolSize",
-				"mongodb://localhost/?maxPoolSize=256",
-				baseClient().SetMaxPoolSize(256),
-			},
-			{
-				"MinPoolSize",
-				"mongodb://localhost/?minPoolSize=256",
-				baseClient().SetMinPoolSize(256),
-			},
-			{
-				"MaxConnecting",
-				"mongodb://localhost/?maxConnecting=10",
-				baseClient().SetMaxConnecting(10),
-			},
-			{
-				"ReadConcern",
-				"mongodb://localhost/?readConcernLevel=linearizable",
-				baseClient().SetReadConcern(readconcern.Linearizable()),
-			},
-			{
-				"ReadPreference",
-				"mongodb://localhost/?readPreference=secondaryPreferred",
-				baseClient().SetReadPreference(readpref.SecondaryPreferred()),
-			},
-			{
-				"ReadPreferenceTagSets",
-				"mongodb://localhost/?readPreference=secondaryPreferred&readPreferenceTags=foo:bar",
-				baseClient().SetReadPreference(readpref.SecondaryPreferred(readpref.WithTags("foo", "bar"))),
-			},
-			{
-				"MaxStaleness",
-				"mongodb://localhost/?readPreference=secondaryPreferred&maxStaleness=250",
-				baseClient().SetReadPreference(readpref.SecondaryPreferred(readpref.WithMaxStaleness(250 * time.Second))),
-			},
-			{
-				"RetryWrites",
-				"mongodb://localhost/?retryWrites=true",
-				baseClient().SetRetryWrites(true),
-			},
-			{
-				"ReplicaSet",
-				"mongodb://localhost/?replicaSet=rs01",
-				baseClient().SetReplicaSet("rs01"),
-			},
-			{
-				"ServerSelectionTimeout",
-				"mongodb://localhost/?serverSelectionTimeoutMS=45000",
-				baseClient().SetServerSelectionTimeout(45 * time.Second),
-			},
-			{
-				"TLS CACertificate",
-				"mongodb://localhost/?ssl=true&sslCertificateAuthorityFile=testdata/ca.pem",
-				baseClient().SetTLSConfig(&tls.Config{
-					RootCAs: createCertPool(t, "testdata/ca.pem"),
-				}),
-			},
-			{
-				"TLS Insecure",
-				"mongodb://localhost/?ssl=true&sslInsecure=true",
-				baseClient().SetTLSConfig(&tls.Config{InsecureSkipVerify: true}),
-			},
-			{
-				"TLS ClientCertificateKey",
-				"mongodb://localhost/?ssl=true&sslClientCertificateKeyFile=testdata/nopass/certificate.pem",
-				baseClient().SetTLSConfig(&tls.Config{Certificates: make([]tls.Certificate, 1)}),
-			},
-			{
-				"TLS ClientCertificateKey with password",
-				"mongodb://localhost/?ssl=true&sslClientCertificateKeyFile=testdata/certificate.pem&sslClientCertificateKeyPassword=passphrase",
-				baseClient().SetTLSConfig(&tls.Config{Certificates: make([]tls.Certificate, 1)}),
-			},
-			{
-				"TLS Username",
-				"mongodb://localhost/?ssl=true&authMechanism=mongodb-x509&sslClientCertificateKeyFile=testdata/nopass/certificate.pem",
-				baseClient().SetAuth(Credential{
-					AuthMechanism: "mongodb-x509", AuthSource: "$external",
-					Username: `C=US,ST=New York,L=New York City, Inc,O=MongoDB\,OU=WWW`,
-				}),
-			},
-			{
-				"WriteConcern J",
-				"mongodb://localhost/?journal=true",
-				baseClient().SetWriteConcern(writeconcern.Journaled()),
-			},
-			{
-				"WriteConcern WString",
-				"mongodb://localhost/?w=majority",
-				baseClient().SetWriteConcern(writeconcern.Majority()),
-			},
-			{
-				"WriteConcern W",
-				"mongodb://localhost/?w=3",
-				baseClient().SetWriteConcern(&writeconcern.WriteConcern{W: 3}),
-			},
-			{
-				"ZLibLevel",
-				"mongodb://localhost/?zlibCompressionLevel=4",
-				baseClient().SetZlibLevel(4),
-			},
-			{
-				"TLS tlsCertificateFile and tlsPrivateKeyFile",
-				"mongodb://localhost/?tlsCertificateFile=testdata/nopass/cert.pem&tlsPrivateKeyFile=testdata/nopass/key.pem",
-				baseClient().SetTLSConfig(&tls.Config{Certificates: make([]tls.Certificate, 1)}),
-			},
-			{
-				"TLS only tlsCertificateFile",
-				"mongodb://localhost/?tlsCertificateFile=testdata/nopass/cert.pem",
-				&ClientOptions{
-					err: fmt.Errorf(
-						"error validating uri: %w",
-						errors.New("the tlsPrivateKeyFile URI option must be provided if the tlsCertificateFile option is specified")),
-					HTTPClient: httputil.DefaultHTTPClient,
-				},
-			},
-			{
-				"TLS only tlsPrivateKeyFile",
-				"mongodb://localhost/?tlsPrivateKeyFile=testdata/nopass/key.pem",
-				&ClientOptions{
-					err: fmt.Errorf(
-						"error validating uri: %w",
-						errors.New("the tlsCertificateFile URI option must be provided if the tlsPrivateKeyFile option is specified")),
-					HTTPClient: httputil.DefaultHTTPClient,
-				},
-			},
-			{
-				"TLS tlsCertificateFile and tlsPrivateKeyFile and tlsCertificateKeyFile",
-				"mongodb://localhost/?tlsCertificateFile=testdata/nopass/cert.pem&tlsPrivateKeyFile=testdata/nopass/key.pem&tlsCertificateKeyFile=testdata/nopass/certificate.pem",
-				&ClientOptions{
-					err: fmt.Errorf(
-						"error validating uri: %w",
-						errors.New("the sslClientCertificateKeyFile/tlsCertificateKeyFile URI option cannot be provided "+
-							"along with tlsCertificateFile or tlsPrivateKeyFile")),
-					HTTPClient: httputil.DefaultHTTPClient,
-				},
-			},
-			{
-				"disable OCSP endpoint check",
-				"mongodb://localhost/?tlsDisableOCSPEndpointCheck=true",
-				baseClient().SetDisableOCSPEndpointCheck(true),
-			},
-			{
-				"directConnection",
-				"mongodb://localhost/?directConnection=true",
-				baseClient().SetDirect(true),
-			},
-			{
-				"TLS CA file with multiple certificiates",
-				"mongodb://localhost/?tlsCAFile=testdata/ca-with-intermediates.pem",
-				baseClient().SetTLSConfig(&tls.Config{
-					RootCAs: createCertPool(t, "testdata/ca-with-intermediates-first.pem",
-						"testdata/ca-with-intermediates-second.pem", "testdata/ca-with-intermediates-third.pem"),
-				}),
-			},
-			{
-				"TLS empty CA file",
-				"mongodb://localhost/?tlsCAFile=testdata/empty-ca.pem",
-				&ClientOptions{
-					Hosts:      []string{"localhost"},
-					HTTPClient: httputil.DefaultHTTPClient,
-					err:        errors.New("the specified CA file does not contain any valid certificates"),
-				},
-			},
-			{
-				"TLS CA file with no certificates",
-				"mongodb://localhost/?tlsCAFile=testdata/ca-key.pem",
-				&ClientOptions{
-					Hosts:      []string{"localhost"},
-					HTTPClient: httputil.DefaultHTTPClient,
-					err:        errors.New("the specified CA file does not contain any valid certificates"),
-				},
-			},
-			{
-				"TLS malformed CA file",
-				"mongodb://localhost/?tlsCAFile=testdata/malformed-ca.pem",
-				&ClientOptions{
-					Hosts:      []string{"localhost"},
-					HTTPClient: httputil.DefaultHTTPClient,
-					err:        errors.New("the specified CA file does not contain any valid certificates"),
-				},
-			},
-			{
-				"loadBalanced=true",
-				"mongodb://localhost/?loadBalanced=true",
-				baseClient().SetLoadBalanced(true),
-			},
-			{
-				"loadBalanced=false",
-				"mongodb://localhost/?loadBalanced=false",
-				baseClient().SetLoadBalanced(false),
-			},
-			{
-				"srvServiceName",
-				"mongodb+srv://test22.test.build.10gen.cc/?srvServiceName=customname",
-				baseClient().SetSRVServiceName("customname").
-					SetHosts([]string{"localhost.test.build.10gen.cc:27017", "localhost.test.build.10gen.cc:27018"}),
-			},
-			{
-				"srvMaxHosts",
-				"mongodb+srv://test1.test.build.10gen.cc/?srvMaxHosts=2",
-				baseClient().SetSRVMaxHosts(2).
-					SetHosts([]string{"localhost.test.build.10gen.cc:27017", "localhost.test.build.10gen.cc:27018"}),
-			},
-			{
-				"GODRIVER-2263 regression test",
-				"mongodb://localhost/?tlsCertificateKeyFile=testdata/one-pk-multiple-certs.pem",
-				baseClient().SetTLSConfig(&tls.Config{Certificates: make([]tls.Certificate, 1)}),
-			},
-			{
-				"GODRIVER-2650 X509 certificate",
-				"mongodb://localhost/?ssl=true&authMechanism=mongodb-x509&sslClientCertificateKeyFile=testdata/one-pk-multiple-certs.pem",
-				baseClient().SetAuth(Credential{
-					AuthMechanism: "mongodb-x509", AuthSource: "$external",
-					// Subject name in the first certificate is used as the username for X509 auth.
-					Username: `C=US,ST=New York,L=New York City,O=MongoDB,OU=Drivers,CN=localhost`,
-				}).SetTLSConfig(&tls.Config{Certificates: make([]tls.Certificate, 1)}),
-			},
-		}
-
-		for _, tc := range testCases {
-			t.Run(tc.name, func(t *testing.T) {
-				result := Client().ApplyURI(tc.uri)
-
-				// Manually add the URI and ConnString to the test expectations to avoid adding them in each test
-				// definition. The ConnString should only be recorded if there was no error while parsing.
-				cs, err := connstring.ParseAndValidate(tc.uri)
-				if err == nil {
-					tc.result.cs = cs
-				}
-
-				// We have to sort string slices in comparison, as Hosts resolved from SRV URIs do not have a set order.
-				stringLess := func(a, b string) bool { return a < b }
-				if diff := cmp.Diff(
-					tc.result, result,
-					cmp.AllowUnexported(ClientOptions{}, readconcern.ReadConcern{}, writeconcern.WriteConcern{}, readpref.ReadPref{}),
-					cmp.Comparer(func(r1, r2 *bson.Registry) bool { return r1 == r2 }),
-					cmp.Comparer(compareTLSConfig),
-					cmp.Comparer(compareErrors),
-					cmpopts.SortSlices(stringLess),
-					cmpopts.IgnoreFields(connstring.ConnString{}, "SSLClientCertificateKeyPassword"),
-					cmpopts.IgnoreFields(http.Client{}, "Transport"),
-				); diff != "" {
-					t.Errorf("URI did not apply correctly: (-want +got)\n%s", diff)
-				}
-			})
-		}
->>>>>>> b79eac45
 	})
 	t.Run("direct connection validation", func(t *testing.T) {
 		t.Run("multiple hosts", func(t *testing.T) {
@@ -814,6 +380,7 @@
 		}
 	})
 }
+
 func createCertPool(t *testing.T, paths ...string) *x509.CertPool {
 	t.Helper()
 
@@ -1245,8 +812,7 @@
 			name: "SocketTimeout",
 			uri:  "mongodb://localhost/?socketTimeoutMS=15000",
 			wantArgs: &ClientArgs{
-				Hosts:         []string{"localhost"},
-				SocketTimeout: ptrutil.Ptr[time.Duration](15 * time.Second),
+				Hosts: []string{"localhost"},
 			},
 			wantErrs: nil,
 		},
@@ -1337,8 +903,7 @@
 			name: "WriteConcern WTimeout",
 			uri:  "mongodb://localhost/?wTimeoutMS=45000",
 			wantArgs: &ClientArgs{
-				Hosts:        []string{"localhost"},
-				WriteConcern: &writeconcern.WriteConcern{WTimeout: 45 * time.Second},
+				Hosts: []string{"localhost"},
 			},
 			wantErrs: nil,
 		},
