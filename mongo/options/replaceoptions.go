// Copyright (C) MongoDB, Inc. 2017-present.
//
// Licensed under the Apache License, Version 2.0 (the "License"); you may
// not use this file except in compliance with the License. You may obtain
// a copy of the License at http://www.apache.org/licenses/LICENSE-2.0

package options

// ReplaceOptions represents arguments that can be used to configure a ReplaceOne
// operation.
//
// See corresponding setter methods for documentation.
type ReplaceOptions struct {
	BypassDocumentValidation *bool
<<<<<<< HEAD

	// Specifies a collation to use for string comparisons during the operation. This option is only valid for MongoDB
	// versions >= 3.4. For previous server versions, the driver will return an error if this option is used. The
	// default value is nil, which means the default collation of the collection will be used.
	Collation *Collation

	// A string or document that will be included in server logs, profiling logs, and currentOp queries to help trace
	// the operation.  The default value is nil, which means that no comment will be included in the logs.
	Comment interface{}

	// The index to use for the operation. This should either be the index name as a string or the index specification
	// as a document. This option is only valid for MongoDB versions >= 4.2. Server versions >= 3.4 will return an error
	// if this option is specified. For server versions < 3.4, the driver will return a client-side error if this option
	// is specified. The driver will return an error if this option is specified during an unacknowledged write
	// operation. The driver will return an error if the hint parameter is a multi-key map. The default value is nil,
	// which means that no hint will be sent.
	Hint interface{}

	// If true, a new document will be inserted if the filter does not match any documents in the collection. The
	// default value is false.
	Upsert *bool

	// Specifies parameters for the aggregate expression. This option is only valid for MongoDB versions >= 5.0. Older
	// servers will report an error for using this option. This must be a document mapping parameter names to values.
	// Values must be constant or closed expressions that do not reference document fields. Parameters can then be
	// accessed as variables in an aggregate expression context (e.g. "$$var").
	Let interface{}

	// A document specifying which document should be replaced if the filter used by the operation matches multiple
	// documents in the collection. If set, the first document in the sorted order will be replaced. This option is
	// only valid for MongoDB versions >= 8.0. The driver will return an error if the sort parameter is a multi-key
	// map. The default value is nil.
	Sort interface{}
=======
	Collation                *Collation
	Comment                  interface{}
	Hint                     interface{}
	Upsert                   *bool
	Let                      interface{}
>>>>>>> cf0348c9
}

// ReplaceOptionsBuilder contains options to configure replace operations. Each
// option can be set through setter functions. See documentation for each setter
// function for an explanation of the option.
type ReplaceOptionsBuilder struct {
	Opts []func(*ReplaceOptions) error
}

// Replace creates a new ReplaceOptions instance.
func Replace() *ReplaceOptionsBuilder {
	return &ReplaceOptionsBuilder{}
}

// List returns a list of CountOptions setter functions.
func (ro *ReplaceOptionsBuilder) List() []func(*ReplaceOptions) error {
	return ro.Opts
}

// SetBypassDocumentValidation sets the value for the BypassDocumentValidation field. If true,
// writes executed as part of the operation will opt out of document-level validation on the server.
// This option is valid for MongoDB versions >= 3.2 and is ignored for previous server versions.
// The default value is false. See https://www.mongodb.com/docs/manual/core/schema-validation/ for
// more information about document validation.
func (ro *ReplaceOptionsBuilder) SetBypassDocumentValidation(b bool) *ReplaceOptionsBuilder {
	ro.Opts = append(ro.Opts, func(opts *ReplaceOptions) error {
		opts.BypassDocumentValidation = &b

		return nil
	})

	return ro
}

// SetCollation sets the value for the Collation field. Specifies a collation to use for string
// comparisons during the operation. This option is only valid for MongoDB versions >= 3.4. For
// previous server versions, the driver will return an error if this option is used. The
// default value is nil, which means the default collation of the collection will be used.
func (ro *ReplaceOptionsBuilder) SetCollation(c *Collation) *ReplaceOptionsBuilder {
	ro.Opts = append(ro.Opts, func(opts *ReplaceOptions) error {
		opts.Collation = c

		return nil
	})

	return ro
}

// SetComment sets the value for the Comment field. Specifies a string or document that will
// be included in server logs, profiling logs, and currentOp queries to help trace the operation.
// The default value is nil, which means that no comment will be included in the logs.
func (ro *ReplaceOptionsBuilder) SetComment(comment interface{}) *ReplaceOptionsBuilder {
	ro.Opts = append(ro.Opts, func(opts *ReplaceOptions) error {
		opts.Comment = comment

		return nil
	})

	return ro
}

// SetHint sets the value for the Hint field. Specifies the index to use for the operation.
// This should either be the index name as a string or the index specification as a document.
// This option is only valid for MongoDB versions >= 4.2. Server versions >= 3.4 will return
// an error if this option is specified. For server versions < 3.4, the driver will return a
// client-side error if this option is specified. The driver will return an error if this option
// is specified during an unacknowledged write operation. The driver will return an error if
// the hint parameter is a multi-key map. The default value is nil, which means that no hint
// will be sent.
func (ro *ReplaceOptionsBuilder) SetHint(h interface{}) *ReplaceOptionsBuilder {
	ro.Opts = append(ro.Opts, func(opts *ReplaceOptions) error {
		opts.Hint = h

		return nil
	})

	return ro
}

// SetUpsert sets the value for the Upsert field. If true, a new document will be inserted
// if the filter does not match any documents in the collection. The default value is false.
func (ro *ReplaceOptionsBuilder) SetUpsert(b bool) *ReplaceOptionsBuilder {
	ro.Opts = append(ro.Opts, func(opts *ReplaceOptions) error {
		opts.Upsert = &b

		return nil
	})

	return ro
}

// SetLet sets the value for the Let field. Specifies parameters for the aggregate expression.
// This option is only valid for MongoDB versions >= 5.0. Older servers will report an error
// for using this option. This must be a document mapping parameter names to values. Values
// must be constant or closed expressions that do not reference document fields. Parameters
// can then be accessed as variables in an aggregate expression context (e.g. "$$var").
func (ro *ReplaceOptionsBuilder) SetLet(l interface{}) *ReplaceOptionsBuilder {
	ro.Opts = append(ro.Opts, func(opts *ReplaceOptions) error {
		opts.Let = l

		return nil
	})

	return ro
}

// SetSort sets the value for the Sort field.
func (ro *ReplaceOptionsBuilder) SetSort(s interface{}) *ReplaceOptionsBuilder {
	ro.Opts = append(ro.Opts, func(opts *ReplaceOptions) error {
		opts.Sort = s

		return nil
	})

	return ro
}<|MERGE_RESOLUTION|>--- conflicted
+++ resolved
@@ -12,47 +12,12 @@
 // See corresponding setter methods for documentation.
 type ReplaceOptions struct {
 	BypassDocumentValidation *bool
-<<<<<<< HEAD
-
-	// Specifies a collation to use for string comparisons during the operation. This option is only valid for MongoDB
-	// versions >= 3.4. For previous server versions, the driver will return an error if this option is used. The
-	// default value is nil, which means the default collation of the collection will be used.
-	Collation *Collation
-
-	// A string or document that will be included in server logs, profiling logs, and currentOp queries to help trace
-	// the operation.  The default value is nil, which means that no comment will be included in the logs.
-	Comment interface{}
-
-	// The index to use for the operation. This should either be the index name as a string or the index specification
-	// as a document. This option is only valid for MongoDB versions >= 4.2. Server versions >= 3.4 will return an error
-	// if this option is specified. For server versions < 3.4, the driver will return a client-side error if this option
-	// is specified. The driver will return an error if this option is specified during an unacknowledged write
-	// operation. The driver will return an error if the hint parameter is a multi-key map. The default value is nil,
-	// which means that no hint will be sent.
-	Hint interface{}
-
-	// If true, a new document will be inserted if the filter does not match any documents in the collection. The
-	// default value is false.
-	Upsert *bool
-
-	// Specifies parameters for the aggregate expression. This option is only valid for MongoDB versions >= 5.0. Older
-	// servers will report an error for using this option. This must be a document mapping parameter names to values.
-	// Values must be constant or closed expressions that do not reference document fields. Parameters can then be
-	// accessed as variables in an aggregate expression context (e.g. "$$var").
-	Let interface{}
-
-	// A document specifying which document should be replaced if the filter used by the operation matches multiple
-	// documents in the collection. If set, the first document in the sorted order will be replaced. This option is
-	// only valid for MongoDB versions >= 8.0. The driver will return an error if the sort parameter is a multi-key
-	// map. The default value is nil.
-	Sort interface{}
-=======
 	Collation                *Collation
 	Comment                  interface{}
 	Hint                     interface{}
 	Upsert                   *bool
 	Let                      interface{}
->>>>>>> cf0348c9
+	Sort                     interface{}
 }
 
 // ReplaceOptionsBuilder contains options to configure replace operations. Each
@@ -159,7 +124,11 @@
 	return ro
 }
 
-// SetSort sets the value for the Sort field.
+// SetSort sets the value for the Sort field. Specifies a document specifying which document should
+// be replaced if the filter used by the operation matches multiple documents in the collection. If
+// set, the first document in the sorted order will be replaced. This option is only valid for MongoDB
+// versions >= 8.0. The driver will return an error if the sort parameter is a multi-key map. The
+// default value is nil.
 func (ro *ReplaceOptionsBuilder) SetSort(s interface{}) *ReplaceOptionsBuilder {
 	ro.Opts = append(ro.Opts, func(opts *ReplaceOptions) error {
 		opts.Sort = s
