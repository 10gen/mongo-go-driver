// Copyright (C) MongoDB, Inc. 2017-present.
//
// Licensed under the Apache License, Version 2.0 (the "License"); you may
// not use this file except in compliance with the License. You may obtain
// a copy of the License at http://www.apache.org/licenses/LICENSE-2.0

// Package readpref defines read preferences for MongoDB queries.
package readpref

import (
	"bytes"
	"errors"
	"fmt"
	"time"
<<<<<<< HEAD
=======

	"go.mongodb.org/mongo-driver/v2/tag"
>>>>>>> 58765544
)

var errInvalidReadPreference = errors.New("can not specify tags, max staleness, or hedge with mode primary")

// ReadPref determines which servers are considered suitable for read operations.
type ReadPref struct {
	Mode Mode

	maxStaleness *time.Duration
	tagSets      []TagSet
	hedgeEnabled *bool
}

type ReadPrefBuilder struct {
	opts []func(*ReadPref)
}

func Options() *ReadPrefBuilder {
	return &ReadPrefBuilder{}
}

func (bldr *ReadPrefBuilder) List() []func(*ReadPref) {
	return bldr.opts
}

func (bldr *ReadPrefBuilder) SetMaxStaleness(dur time.Duration) *ReadPrefBuilder {
	bldr.opts = append(bldr.opts, func(opts *ReadPref) {
		opts.maxStaleness = &dur
	})

	return bldr
}

func (bldr *ReadPrefBuilder) SetTagSets(sets []TagSet) *ReadPrefBuilder {
	bldr.opts = append(bldr.opts, func(opts *ReadPref) {
		opts.tagSets = sets
	})

	return bldr
}

func (bldr *ReadPrefBuilder) SetHedgeEnabled(hedgeEnabled bool) *ReadPrefBuilder {
	bldr.opts = append(bldr.opts, func(opts *ReadPref) {
		opts.hedgeEnabled = &hedgeEnabled
	})

	return bldr
}

func validOpts(mode Mode, opts *ReadPref) bool {
	if opts == nil || mode != PrimaryMode {
		return true
	}

	return opts.maxStaleness == nil && len(opts.tagSets) == 0 && opts.hedgeEnabled == nil
}

func mergeBuilders(builders ...*ReadPrefBuilder) *ReadPref {
	opts := new(ReadPref)
	for _, bldr := range builders {
		if bldr == nil {
			continue
		}

		for _, setterFn := range bldr.List() {
			setterFn(opts)
		}
	}

	return opts
}

// Primary constructs a read preference with a PrimaryMode.
func Primary() *ReadPref {
	return &ReadPref{Mode: PrimaryMode}
}

// PrimaryPreferred constructs a read preference with a PrimaryPreferredMode.
func PrimaryPreferred(opts ...*ReadPrefBuilder) *ReadPref {
	// New only returns an error with a mode of Primary
	rp, _ := New(PrimaryPreferredMode, opts...)
	return rp
}

// SecondaryPreferred constructs a read preference with a SecondaryPreferredMode.
func SecondaryPreferred(opts ...*ReadPrefBuilder) *ReadPref {
	// New only returns an error with a mode of Primary
	rp, _ := New(SecondaryPreferredMode, opts...)
	return rp
}

// Secondary constructs a read preference with a SecondaryMode.
func Secondary(opts ...*ReadPrefBuilder) *ReadPref {
	// New only returns an error with a mode of Primary
	rp, _ := New(SecondaryMode, opts...)
	return rp
}

// Nearest constructs a read preference with a NearestMode.
func Nearest(opts ...*ReadPrefBuilder) *ReadPref {
	// New only returns an error with a mode of Primary
	rp, _ := New(NearestMode, opts...)
	return rp
}

// New creates a new ReadPref.
func New(mode Mode, builders ...*ReadPrefBuilder) (*ReadPref, error) {
	rp := mergeBuilders(builders...)
	rp.Mode = mode

	if !validOpts(mode, rp) {
		return nil, errInvalidReadPreference
	}

	return rp, nil
}

// MaxStaleness is the maximum amount of time to allow
// a server to be considered eligible for selection. The
// second return value indicates if this value has been set.
func (r *ReadPref) MaxStaleness() *time.Duration {
	return r.maxStaleness
}

// TagSets are multiple tag sets indicating
// which servers should be considered.
func (r *ReadPref) TagSets() []TagSet {
	return r.tagSets
}

// HedgeEnabled returns whether or not hedged reads are enabled for this read preference. If this option was not
// specified during read preference construction, nil is returned.
func (r *ReadPref) HedgeEnabled() *bool {
	return r.hedgeEnabled
}

// String returns a human-readable description of the read preference.
func (r *ReadPref) String() string {
	var b bytes.Buffer
	b.WriteString(r.Mode.String())
	delim := "("
	if r.MaxStaleness() != nil {
		fmt.Fprintf(&b, "%smaxStaleness=%v", delim, *r.MaxStaleness())
		delim = " "
	}
	for _, tagSet := range r.TagSets() {
		fmt.Fprintf(&b, "%stagSet=%s", delim, tagSet.String())
		delim = " "
	}
	if r.HedgeEnabled() != nil {
		fmt.Fprintf(&b, "%shedgeEnabled=%v", delim, *r.HedgeEnabled())
		delim = " "
	}
	if delim != "(" {
		b.WriteString(")")
	}
	return b.String()
}<|MERGE_RESOLUTION|>--- conflicted
+++ resolved
@@ -12,11 +12,6 @@
 	"errors"
 	"fmt"
 	"time"
-<<<<<<< HEAD
-=======
-
-	"go.mongodb.org/mongo-driver/v2/tag"
->>>>>>> 58765544
 )
 
 var errInvalidReadPreference = errors.New("can not specify tags, max staleness, or hedge with mode primary")
@@ -30,19 +25,27 @@
 	hedgeEnabled *bool
 }
 
-type ReadPrefBuilder struct {
+// Builder contains options to configure a ReadPref object. Each option
+// can be set through setter functions. See documentation for each setter
+// function for an explanation of the option.
+type Builder struct {
 	opts []func(*ReadPref)
 }
 
-func Options() *ReadPrefBuilder {
-	return &ReadPrefBuilder{}
+// Options creates a new Builder instance.
+func Options() *Builder {
+	return &Builder{}
 }
 
-func (bldr *ReadPrefBuilder) List() []func(*ReadPref) {
+// List returns a list of ReadPref setter functions.
+func (bldr *Builder) List() []func(*ReadPref) {
 	return bldr.opts
 }
 
-func (bldr *ReadPrefBuilder) SetMaxStaleness(dur time.Duration) *ReadPrefBuilder {
+// SetMaxStaleness sets the value for the MaxStaleness field which is the
+// maximum amount of time to allow a server to be considered eligible for
+// selection.
+func (bldr *Builder) SetMaxStaleness(dur time.Duration) *Builder {
 	bldr.opts = append(bldr.opts, func(opts *ReadPref) {
 		opts.maxStaleness = &dur
 	})
@@ -50,7 +53,9 @@
 	return bldr
 }
 
-func (bldr *ReadPrefBuilder) SetTagSets(sets []TagSet) *ReadPrefBuilder {
+// SetTagSets sets the multiple tag sets indicating which servers should be
+// considered.
+func (bldr *Builder) SetTagSets(sets []TagSet) *Builder {
 	bldr.opts = append(bldr.opts, func(opts *ReadPref) {
 		opts.tagSets = sets
 	})
@@ -58,7 +63,9 @@
 	return bldr
 }
 
-func (bldr *ReadPrefBuilder) SetHedgeEnabled(hedgeEnabled bool) *ReadPrefBuilder {
+// SetHedgeEnabled sets whether or not hedged reads are enabled for this read
+// preference.
+func (bldr *Builder) SetHedgeEnabled(hedgeEnabled bool) *Builder {
 	bldr.opts = append(bldr.opts, func(opts *ReadPref) {
 		opts.hedgeEnabled = &hedgeEnabled
 	})
@@ -74,7 +81,7 @@
 	return opts.maxStaleness == nil && len(opts.tagSets) == 0 && opts.hedgeEnabled == nil
 }
 
-func mergeBuilders(builders ...*ReadPrefBuilder) *ReadPref {
+func mergeBuilders(builders ...*Builder) *ReadPref {
 	opts := new(ReadPref)
 	for _, bldr := range builders {
 		if bldr == nil {
@@ -95,35 +102,35 @@
 }
 
 // PrimaryPreferred constructs a read preference with a PrimaryPreferredMode.
-func PrimaryPreferred(opts ...*ReadPrefBuilder) *ReadPref {
+func PrimaryPreferred(opts ...*Builder) *ReadPref {
 	// New only returns an error with a mode of Primary
 	rp, _ := New(PrimaryPreferredMode, opts...)
 	return rp
 }
 
 // SecondaryPreferred constructs a read preference with a SecondaryPreferredMode.
-func SecondaryPreferred(opts ...*ReadPrefBuilder) *ReadPref {
+func SecondaryPreferred(opts ...*Builder) *ReadPref {
 	// New only returns an error with a mode of Primary
 	rp, _ := New(SecondaryPreferredMode, opts...)
 	return rp
 }
 
 // Secondary constructs a read preference with a SecondaryMode.
-func Secondary(opts ...*ReadPrefBuilder) *ReadPref {
+func Secondary(opts ...*Builder) *ReadPref {
 	// New only returns an error with a mode of Primary
 	rp, _ := New(SecondaryMode, opts...)
 	return rp
 }
 
 // Nearest constructs a read preference with a NearestMode.
-func Nearest(opts ...*ReadPrefBuilder) *ReadPref {
+func Nearest(opts ...*Builder) *ReadPref {
 	// New only returns an error with a mode of Primary
 	rp, _ := New(NearestMode, opts...)
 	return rp
 }
 
 // New creates a new ReadPref.
-func New(mode Mode, builders ...*ReadPrefBuilder) (*ReadPref, error) {
+func New(mode Mode, builders ...*Builder) (*ReadPref, error) {
 	rp := mergeBuilders(builders...)
 	rp.Mode = mode
 
