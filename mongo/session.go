// Copyright (C) MongoDB, Inc. 2017-present.
//
// Licensed under the Apache License, Version 2.0 (the "License"); you may
// not use this file except in compliance with the License. You may obtain
// a copy of the License at http://www.apache.org/licenses/LICENSE-2.0

package mongo

import (
	"context"
	"errors"
	"time"

	"go.mongodb.org/mongo-driver/bson"
	"go.mongodb.org/mongo-driver/mongo/description"
	"go.mongodb.org/mongo-driver/mongo/options"
	"go.mongodb.org/mongo-driver/x/bsonx/bsoncore"
	"go.mongodb.org/mongo-driver/x/mongo/driver"
	"go.mongodb.org/mongo-driver/x/mongo/driver/operation"
	"go.mongodb.org/mongo-driver/x/mongo/driver/session"
)

// ErrWrongClient is returned when a user attempts to pass in a session created by a different client than
// the method call is using.
var ErrWrongClient = errors.New("session was not created by this client")

var withTransactionTimeout = 120 * time.Second

// Session is a MongoDB logical session. Sessions can be used to enable causal
// consistency for a group of operations or to execute operations in an ACID
// transaction. A new Session can be created from a Client instance. A Session
// created from a Client must only be used to execute operations using that
// Client or a Database or Collection created from that Client. For more
// information about sessions, and their use cases, see
// https://www.mongodb.com/docs/manual/reference/server-sessions/,
// https://www.mongodb.com/docs/manual/core/read-isolation-consistency-recency/#causal-consistency, and
// https://www.mongodb.com/docs/manual/core/transactions/.
//
// Implementations of Session are not safe for concurrent use by multiple
// goroutines.
type Session struct {
	clientSession       *session.Client
	client              *Client
	deployment          driver.Deployment
	didCommitAfterStart bool // true if commit was called after start with no other operations
}

type sessionKey struct{}

// ContextWithSession creates a new SessionContext associated with the given
// Context and Session parameters.
func ContextWithSession(parent context.Context, sess *Session) context.Context {
	return context.WithValue(parent, sessionKey{}, sess)
}

// SessionFromContext extracts the mongo.Session object stored in a Context. This can be used on a SessionContext that
// was created implicitly through one of the callback-based session APIs or explicitly by calling NewSessionContext. If
// there is no Session stored in the provided Context, nil is returned.
func SessionFromContext(ctx context.Context) *Session {
	val := ctx.Value(sessionKey{})
	if val == nil {
		return nil
	}

	sess, ok := val.(*Session)
	if !ok {
		return nil
	}

	return sess
}

<<<<<<< HEAD
=======
// Session is an interface that represents a MongoDB logical session. Sessions can be used to enable causal consistency
// for a group of operations or to execute operations in an ACID transaction. A new Session can be created from a Client
// instance. A Session created from a Client must only be used to execute operations using that Client or a Database or
// Collection created from that Client. Custom implementations of this interface should not be used in production. For
// more information about sessions, and their use cases, see
// https://www.mongodb.com/docs/manual/reference/server-sessions/,
// https://www.mongodb.com/docs/manual/core/read-isolation-consistency-recency/#causal-consistency, and
// https://www.mongodb.com/docs/manual/core/transactions/.
//
// Implementations of Session are not safe for concurrent use by multiple goroutines.
type Session interface {
	// StartTransaction starts a new transaction, configured with the given options, on this
	// session. This method returns an error if there is already a transaction in-progress for this
	// session.
	StartTransaction(...*options.TransactionOptions) error

	// AbortTransaction aborts the active transaction for this session. This method returns an error
	// if there is no active transaction for this session or if the transaction has been committed
	// or aborted.
	AbortTransaction(context.Context) error

	// CommitTransaction commits the active transaction for this session. This method returns an
	// error if there is no active transaction for this session or if the transaction has been
	// aborted.
	CommitTransaction(context.Context) error

	// WithTransaction starts a transaction on this session and runs the fn callback. Errors with
	// the TransientTransactionError and UnknownTransactionCommitResult labels are retried for up to
	// 120 seconds. Inside the callback, the SessionContext must be used as the Context parameter
	// for any operations that should be part of the transaction. If the ctx parameter already has a
	// Session attached to it, it will be replaced by this session. The fn callback may be run
	// multiple times during WithTransaction due to retry attempts, so it must be idempotent.
	// Non-retryable operation errors or any operation errors that occur after the timeout expires
	// will be returned without retrying. If the callback fails, the driver will call
	// AbortTransaction. Because this method must succeed to ensure that server-side resources are
	// properly cleaned up, context deadlines and cancellations will not be respected during this
	// call. For a usage example, see the Client.StartSession method documentation.
	WithTransaction(ctx context.Context, fn func(ctx SessionContext) (interface{}, error),
		opts ...*options.TransactionOptions) (interface{}, error)

	// EndSession aborts any existing transactions and close the session.
	EndSession(context.Context)

	// ClusterTime returns the current cluster time document associated with the session.
	ClusterTime() bson.Raw

	// OperationTime returns the current operation time document associated with the session.
	OperationTime() *bson.Timestamp

	// Client the Client associated with the session.
	Client() *Client

	// ID returns the current ID document associated with the session. The ID document is in the
	// form {"id": <BSON binary value>}.
	ID() bson.Raw

	// AdvanceClusterTime advances the cluster time for a session. This method returns an error if
	// the session has ended.
	AdvanceClusterTime(bson.Raw) error

	// AdvanceOperationTime advances the operation time for a session. This method returns an error
	// if the session has ended.
	AdvanceOperationTime(*bson.Timestamp) error

	session()
}

// XSession is an unstable interface for internal use only.
//
// Deprecated: This interface is unstable because it provides access to a session.Client object, which exists in the
// "x" package. It should not be used by applications and may be changed or removed in any release.
type XSession interface {
	ClientSession() *session.Client
}

// sessionImpl represents a set of sequential operations executed by an application that are related in some way.
type sessionImpl struct {
	clientSession       *session.Client
	client              *Client
	deployment          driver.Deployment
	didCommitAfterStart bool // true if commit was called after start with no other operations
}

var _ Session = &sessionImpl{}
var _ XSession = &sessionImpl{}

>>>>>>> b50f397f
// ClientSession implements the XSession interface.
func (s *Session) ClientSession() *session.Client {
	return s.clientSession
}

// ID implements the Session interface.
func (s *Session) ID() bson.Raw {
	return bson.Raw(s.clientSession.SessionID)
}

// EndSession implements the Session interface.
func (s *Session) EndSession(ctx context.Context) {
	if s.clientSession.TransactionInProgress() {
		// ignore all errors aborting during an end session
		_ = s.AbortTransaction(ctx)
	}
	s.clientSession.EndSession()
}

// WithTransaction implements the Session interface.
func (s *Session) WithTransaction(ctx context.Context, fn func(ctx context.Context) (interface{}, error),
	opts ...*options.TransactionOptions) (interface{}, error) {
	timeout := time.NewTimer(withTransactionTimeout)
	defer timeout.Stop()
	var err error
	for {
		err = s.StartTransaction(opts...)
		if err != nil {
			return nil, err
		}

		res, err := fn(ContextWithSession(ctx, s))
		if err != nil {
			if s.clientSession.TransactionRunning() {
				// Wrap the user-provided Context in a new one that behaves like context.Background() for deadlines and
				// cancellations, but forwards Value requests to the original one.
				_ = s.AbortTransaction(newBackgroundContext(ctx))
			}

			select {
			case <-timeout.C:
				return nil, err
			default:
			}

			if errorHasLabel(err, driver.TransientTransactionError) {
				continue
			}
			return res, err
		}

		// Check if callback intentionally aborted and, if so, return immediately
		// with no error.
		err = s.clientSession.CheckAbortTransaction()
		if err != nil {
			return res, nil
		}

		// If context has errored, run AbortTransaction and return, as the CommitLoop
		// has no chance of succeeding.
		//
		// Aborting after a failed CommitTransaction is dangerous. Failed transaction
		// commits may unpin the session server-side, and subsequent transaction aborts
		// may run on a new mongos which could end up with commit and abort being executed
		// simultaneously.
		if ctx.Err() != nil {
			// Wrap the user-provided Context in a new one that behaves like context.Background() for deadlines and
			// cancellations, but forwards Value requests to the original one.
			_ = s.AbortTransaction(newBackgroundContext(ctx))
			return nil, ctx.Err()
		}

	CommitLoop:
		for {
			err = s.CommitTransaction(newBackgroundContext(ctx))
			// End when error is nil, as transaction has been committed.
			if err == nil {
				return res, nil
			}

			select {
			case <-timeout.C:
				return res, err
			default:
			}

			if cerr, ok := err.(CommandError); ok {
				if cerr.HasErrorLabel(driver.UnknownTransactionCommitResult) && !cerr.IsMaxTimeMSExpiredError() {
					continue
				}
				if cerr.HasErrorLabel(driver.TransientTransactionError) {
					break CommitLoop
				}
			}
			return res, err
		}
	}
}

// StartTransaction implements the Session interface.
func (s *Session) StartTransaction(opts ...*options.TransactionOptions) error {
	err := s.clientSession.CheckStartTransaction()
	if err != nil {
		return err
	}

	s.didCommitAfterStart = false

	topts := options.Transaction()
	for _, opt := range opts {
		if opt == nil {
			continue
		}
		if opt.ReadConcern != nil {
			topts.ReadConcern = opt.ReadConcern
		}
		if opt.ReadPreference != nil {
			topts.ReadPreference = opt.ReadPreference
		}
		if opt.WriteConcern != nil {
			topts.WriteConcern = opt.WriteConcern
		}
		if opt.MaxCommitTime != nil {
			topts.MaxCommitTime = opt.MaxCommitTime
		}
	}
	coreOpts := &session.TransactionOptions{
		ReadConcern:    topts.ReadConcern,
		ReadPreference: topts.ReadPreference,
		WriteConcern:   topts.WriteConcern,
		MaxCommitTime:  topts.MaxCommitTime,
	}

	return s.clientSession.StartTransaction(coreOpts)
}

// AbortTransaction implements the Session interface.
func (s *Session) AbortTransaction(ctx context.Context) error {
	err := s.clientSession.CheckAbortTransaction()
	if err != nil {
		return err
	}

	// Do not run the abort command if the transaction is in starting state
	if s.clientSession.TransactionStarting() || s.didCommitAfterStart {
		return s.clientSession.AbortTransaction()
	}

	selector := makePinnedSelector(s.clientSession, description.WriteSelector())

	s.clientSession.Aborting = true
	_ = operation.NewAbortTransaction().Session(s.clientSession).ClusterClock(s.client.clock).Database("admin").
		Deployment(s.deployment).WriteConcern(s.clientSession.CurrentWc).ServerSelector(selector).
		Retry(driver.RetryOncePerCommand).CommandMonitor(s.client.monitor).
		RecoveryToken(bsoncore.Document(s.clientSession.RecoveryToken)).ServerAPI(s.client.serverAPI).Execute(ctx)

	s.clientSession.Aborting = false
	_ = s.clientSession.AbortTransaction()

	return nil
}

// CommitTransaction implements the Session interface.
func (s *Session) CommitTransaction(ctx context.Context) error {
	err := s.clientSession.CheckCommitTransaction()
	if err != nil {
		return err
	}

	// Do not run the commit command if the transaction is in started state
	if s.clientSession.TransactionStarting() || s.didCommitAfterStart {
		s.didCommitAfterStart = true
		return s.clientSession.CommitTransaction()
	}

	if s.clientSession.TransactionCommitted() {
		s.clientSession.RetryingCommit = true
	}

	selector := makePinnedSelector(s.clientSession, description.WriteSelector())

	s.clientSession.Committing = true
	op := operation.NewCommitTransaction().
		Session(s.clientSession).ClusterClock(s.client.clock).Database("admin").Deployment(s.deployment).
		WriteConcern(s.clientSession.CurrentWc).ServerSelector(selector).Retry(driver.RetryOncePerCommand).
		CommandMonitor(s.client.monitor).RecoveryToken(bsoncore.Document(s.clientSession.RecoveryToken)).
		ServerAPI(s.client.serverAPI).MaxTime(s.clientSession.CurrentMct)

	err = op.Execute(ctx)
	// Return error without updating transaction state if it is a timeout, as the transaction has not
	// actually been committed.
	if IsTimeout(err) {
		return replaceErrors(err)
	}
	s.clientSession.Committing = false
	commitErr := s.clientSession.CommitTransaction()

	// We set the write concern to majority for subsequent calls to CommitTransaction.
	s.clientSession.UpdateCommitTransactionWriteConcern()

	if err != nil {
		return replaceErrors(err)
	}
	return commitErr
}

// ClusterTime implements the Session interface.
func (s *Session) ClusterTime() bson.Raw {
	return s.clientSession.ClusterTime
}

// AdvanceClusterTime implements the Session interface.
func (s *Session) AdvanceClusterTime(d bson.Raw) error {
	return s.clientSession.AdvanceClusterTime(d)
}

// OperationTime implements the Session interface.
<<<<<<< HEAD
func (s *Session) OperationTime() *primitive.Timestamp {
=======
func (s *sessionImpl) OperationTime() *bson.Timestamp {
>>>>>>> b50f397f
	return s.clientSession.OperationTime
}

// AdvanceOperationTime implements the Session interface.
<<<<<<< HEAD
func (s *Session) AdvanceOperationTime(ts *primitive.Timestamp) error {
=======
func (s *sessionImpl) AdvanceOperationTime(ts *bson.Timestamp) error {
>>>>>>> b50f397f
	return s.clientSession.AdvanceOperationTime(ts)
}

// Client implements the Session interface.
func (s *Session) Client() *Client {
	return s.client
}

// sessionFromContext checks for a sessionImpl in the argued context and returns the session if it
// exists
func sessionFromContext(ctx context.Context) *session.Client {
	s := ctx.Value(sessionKey{})
	if ses, ok := s.(*Session); ses != nil && ok {
		return ses.clientSession
	}

	return nil
}<|MERGE_RESOLUTION|>--- conflicted
+++ resolved
@@ -70,95 +70,6 @@
 	return sess
 }
 
-<<<<<<< HEAD
-=======
-// Session is an interface that represents a MongoDB logical session. Sessions can be used to enable causal consistency
-// for a group of operations or to execute operations in an ACID transaction. A new Session can be created from a Client
-// instance. A Session created from a Client must only be used to execute operations using that Client or a Database or
-// Collection created from that Client. Custom implementations of this interface should not be used in production. For
-// more information about sessions, and their use cases, see
-// https://www.mongodb.com/docs/manual/reference/server-sessions/,
-// https://www.mongodb.com/docs/manual/core/read-isolation-consistency-recency/#causal-consistency, and
-// https://www.mongodb.com/docs/manual/core/transactions/.
-//
-// Implementations of Session are not safe for concurrent use by multiple goroutines.
-type Session interface {
-	// StartTransaction starts a new transaction, configured with the given options, on this
-	// session. This method returns an error if there is already a transaction in-progress for this
-	// session.
-	StartTransaction(...*options.TransactionOptions) error
-
-	// AbortTransaction aborts the active transaction for this session. This method returns an error
-	// if there is no active transaction for this session or if the transaction has been committed
-	// or aborted.
-	AbortTransaction(context.Context) error
-
-	// CommitTransaction commits the active transaction for this session. This method returns an
-	// error if there is no active transaction for this session or if the transaction has been
-	// aborted.
-	CommitTransaction(context.Context) error
-
-	// WithTransaction starts a transaction on this session and runs the fn callback. Errors with
-	// the TransientTransactionError and UnknownTransactionCommitResult labels are retried for up to
-	// 120 seconds. Inside the callback, the SessionContext must be used as the Context parameter
-	// for any operations that should be part of the transaction. If the ctx parameter already has a
-	// Session attached to it, it will be replaced by this session. The fn callback may be run
-	// multiple times during WithTransaction due to retry attempts, so it must be idempotent.
-	// Non-retryable operation errors or any operation errors that occur after the timeout expires
-	// will be returned without retrying. If the callback fails, the driver will call
-	// AbortTransaction. Because this method must succeed to ensure that server-side resources are
-	// properly cleaned up, context deadlines and cancellations will not be respected during this
-	// call. For a usage example, see the Client.StartSession method documentation.
-	WithTransaction(ctx context.Context, fn func(ctx SessionContext) (interface{}, error),
-		opts ...*options.TransactionOptions) (interface{}, error)
-
-	// EndSession aborts any existing transactions and close the session.
-	EndSession(context.Context)
-
-	// ClusterTime returns the current cluster time document associated with the session.
-	ClusterTime() bson.Raw
-
-	// OperationTime returns the current operation time document associated with the session.
-	OperationTime() *bson.Timestamp
-
-	// Client the Client associated with the session.
-	Client() *Client
-
-	// ID returns the current ID document associated with the session. The ID document is in the
-	// form {"id": <BSON binary value>}.
-	ID() bson.Raw
-
-	// AdvanceClusterTime advances the cluster time for a session. This method returns an error if
-	// the session has ended.
-	AdvanceClusterTime(bson.Raw) error
-
-	// AdvanceOperationTime advances the operation time for a session. This method returns an error
-	// if the session has ended.
-	AdvanceOperationTime(*bson.Timestamp) error
-
-	session()
-}
-
-// XSession is an unstable interface for internal use only.
-//
-// Deprecated: This interface is unstable because it provides access to a session.Client object, which exists in the
-// "x" package. It should not be used by applications and may be changed or removed in any release.
-type XSession interface {
-	ClientSession() *session.Client
-}
-
-// sessionImpl represents a set of sequential operations executed by an application that are related in some way.
-type sessionImpl struct {
-	clientSession       *session.Client
-	client              *Client
-	deployment          driver.Deployment
-	didCommitAfterStart bool // true if commit was called after start with no other operations
-}
-
-var _ Session = &sessionImpl{}
-var _ XSession = &sessionImpl{}
-
->>>>>>> b50f397f
 // ClientSession implements the XSession interface.
 func (s *Session) ClientSession() *session.Client {
 	return s.clientSession
@@ -376,20 +287,12 @@
 }
 
 // OperationTime implements the Session interface.
-<<<<<<< HEAD
-func (s *Session) OperationTime() *primitive.Timestamp {
-=======
-func (s *sessionImpl) OperationTime() *bson.Timestamp {
->>>>>>> b50f397f
+func (s *Session) OperationTime() *bson.Timestamp {
 	return s.clientSession.OperationTime
 }
 
 // AdvanceOperationTime implements the Session interface.
-<<<<<<< HEAD
-func (s *Session) AdvanceOperationTime(ts *primitive.Timestamp) error {
-=======
-func (s *sessionImpl) AdvanceOperationTime(ts *bson.Timestamp) error {
->>>>>>> b50f397f
+func (s *Session) AdvanceOperationTime(ts *bson.Timestamp) error {
 	return s.clientSession.AdvanceOperationTime(ts)
 }
 
