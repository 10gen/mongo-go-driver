// Copyright (C) MongoDB, Inc. 2017-present.
//
// Licensed under the Apache License, Version 2.0 (the "License"); you may
// not use this file except in compliance with the License. You may obtain
// a copy of the License at http://www.apache.org/licenses/LICENSE-2.0

package mongo

import (
	"context"
	"errors"

	"go.mongodb.org/mongo-driver/bson"
	"go.mongodb.org/mongo-driver/mongo/options"
)

// ErrNoDocuments is returned by SingleResult methods when the operation that created the SingleResult did not return
// any documents.
var ErrNoDocuments = errors.New("mongo: no documents in result")

// SingleResult represents a single document returned from an operation. If the operation resulted in an error, all
// SingleResult methods will return that error. If the operation did not return any documents, all SingleResult methods
// will return ErrNoDocuments.
type SingleResult[T bson.Raw | bson.RawArray] struct {
	ctx      context.Context
	err      error
	cur      *Cursor
	rdr      bson.RawValue
	bsonOpts *options.BSONOptions
	reg      *bson.Registry
}

// NewSingleResultFromDocument creates a SingleResult with the provided error, registry, and an underlying Cursor pre-loaded with
// the provided document, error and registry. If no registry is provided, bson.DefaultRegistry will be used. If an error distinct
// from the one provided occurs during creation of the SingleResult, that error will be stored on the returned SingleResult.
//
// The document parameter must be a non-nil document.
<<<<<<< HEAD
func NewSingleResultFromDocument(
	document interface{},
	err error,
	registry *bsoncodec.Registry,
) *SingleResult[bson.Raw] {
=======
func NewSingleResultFromDocument(document interface{}, err error, registry *bson.Registry) *SingleResult {
>>>>>>> b50f397f
	if document == nil {
		return &SingleResult[bson.Raw]{err: ErrNilDocument}
	}
	if registry == nil {
		registry = bson.DefaultRegistry
	}

	cur, createErr := NewCursorFromDocuments([]interface{}{document}, err, registry)
	if createErr != nil {
		return &SingleResult[bson.Raw]{err: createErr}
	}

	return &SingleResult[bson.Raw]{
		cur: cur,
		err: err,
		reg: registry,
	}
}

// Decode will unmarshal the document represented by this SingleResult into v. If there was an error from the operation
// that created this SingleResult, that error will be returned. If the operation returned no documents, Decode will
// return ErrNoDocuments.
//
// If the operation was successful and returned a document, Decode will return any errors from the unmarshalling process
// without any modification. If v is nil or is a typed nil, an error will be returned.
func (sr *SingleResult[T]) Decode(v interface{}) error {
	if sr.err != nil {
		return sr.err
	}
	if sr.reg == nil {
		return bson.ErrNilRegistry
	}

	if sr.err = sr.setRdrContents(); sr.err != nil {
		return sr.err
	}

	if sr.rdr.Type == bson.TypeEmbeddedDocument {
		dec := getDecoder(sr.rdr.Value, sr.bsonOpts, sr.reg)

		return dec.Decode(v)
	}

	return sr.rdr.Unmarshal(v)
}

// Raw returns the document represented by this SingleResult as a bson.Raw. If
// there was an error from the operation that created this SingleResult, both
// the result and that error will be returned. If the operation returned no
// documents, this will return (nil, ErrNoDocuments).
func (sr *SingleResult[T]) Raw() (T, error) {
	if sr.err != nil {
		return sr.rdr.Value, sr.err
	}

	if sr.err = sr.setRdrContents(); sr.err != nil {
		return nil, sr.err
	}

	return sr.rdr.Value, nil
}

// setRdrContents will set the contents of rdr by iterating the underlying cursor if necessary.
func (sr *SingleResult[T]) setRdrContents() error {
	switch {
	case sr.err != nil:
		return sr.err
	case sr.rdr.Value != nil:
		return nil
	case sr.cur != nil:
		defer sr.cur.Close(sr.ctx)

		if !sr.cur.Next(sr.ctx) {
			if err := sr.cur.Err(); err != nil {
				return err
			}

			return ErrNoDocuments
		}

		sr.rdr.Value = sr.cur.Current
		sr.rdr.Type = bson.TypeEmbeddedDocument // Cursors only return documents

		return nil
	}

	return ErrNoDocuments
}

// Err provides a way to check for query errors without calling Decode. Err returns the error, if
// any, that was encountered while running the operation. If the operation was successful but did
// not return any documents, Err returns ErrNoDocuments. If this error is not nil, this error will
// also be returned from Decode.
func (sr *SingleResult[T]) Err() error {
	sr.err = sr.setRdrContents()

	return sr.err
}<|MERGE_RESOLUTION|>--- conflicted
+++ resolved
@@ -35,15 +35,11 @@
 // from the one provided occurs during creation of the SingleResult, that error will be stored on the returned SingleResult.
 //
 // The document parameter must be a non-nil document.
-<<<<<<< HEAD
 func NewSingleResultFromDocument(
 	document interface{},
 	err error,
-	registry *bsoncodec.Registry,
+	registry *bson.Registry,
 ) *SingleResult[bson.Raw] {
-=======
-func NewSingleResultFromDocument(document interface{}, err error, registry *bson.Registry) *SingleResult {
->>>>>>> b50f397f
 	if document == nil {
 		return &SingleResult[bson.Raw]{err: ErrNilDocument}
 	}
