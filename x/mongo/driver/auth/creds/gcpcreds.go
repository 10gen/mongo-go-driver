// Copyright (C) MongoDB, Inc. 2022-present.
//
// Licensed under the Apache License, Version 2.0 (the "License"); you may
// not use this file except in compliance with the License. You may obtain
// a copy of the License at http://www.apache.org/licenses/LICENSE-2.0

package creds

import (
	"context"
	"encoding/json"
	"fmt"
	"io/ioutil"
	"net/http"
	"os"

	"go.mongodb.org/mongo-driver/internal"
	"go.mongodb.org/mongo-driver/x/bsonx/bsoncore"
)

<<<<<<< HEAD
// GcpCredentialProvider provides GCP credentials.
type GcpCredentialProvider struct {
	httpClient *http.Client
}

// NewGcpCredentialProvider generates new GcpCredentialProvider
func NewGcpCredentialProvider(httpClient *http.Client) GcpCredentialProvider {
	return GcpCredentialProvider{httpClient}
}

// GetCredentialsDoc generates GCP credentials.
func (p GcpCredentialProvider) GetCredentialsDoc(ctx context.Context) (bsoncore.Document, error) {
=======
// GCPCredentialProvider provides GCP credentials.
type GCPCredentialProvider struct {
	httpClient *http.Client
}

// NewGCPCredentialProvider generates new GCPCredentialProvider
func NewGCPCredentialProvider(httpClient *http.Client) GCPCredentialProvider {
	return GCPCredentialProvider{httpClient}
}

// GetCredentialsDoc generates GCP credentials.
func (p GCPCredentialProvider) GetCredentialsDoc(ctx context.Context) (bsoncore.Document, error) {
>>>>>>> 119a3512
	metadataHost := "metadata.google.internal"
	if envhost := os.Getenv("GCE_METADATA_HOST"); envhost != "" {
		metadataHost = envhost
	}
	url := fmt.Sprintf("http://%s/computeMetadata/v1/instance/service-accounts/default/token", metadataHost)
	req, err := http.NewRequest(http.MethodGet, url, nil)
	if err != nil {
		return nil, internal.WrapErrorf(err, "unable to retrieve GCP credentials")
	}
	req.Header.Set("Metadata-Flavor", "Google")
	resp, err := p.httpClient.Do(req.WithContext(ctx))
	if err != nil {
		return nil, internal.WrapErrorf(err, "unable to retrieve GCP credentials")
	}
	defer resp.Body.Close()
	body, err := ioutil.ReadAll(resp.Body)
	if err != nil {
		return nil, internal.WrapErrorf(err, "unable to retrieve GCP credentials: error reading response body")
	}
	if resp.StatusCode != http.StatusOK {
		return nil, internal.WrapErrorf(err, "unable to retrieve GCP credentials: expected StatusCode 200, got StatusCode: %v. Response body: %s", resp.StatusCode, body)
	}
	var tokenResponse struct {
		AccessToken string `json:"access_token"`
	}
	// Attempt to read body as JSON
	err = json.Unmarshal(body, &tokenResponse)
	if err != nil {
		return nil, internal.WrapErrorf(err, "unable to retrieve GCP credentials: error reading body JSON. Response body: %s", body)
	}
	if tokenResponse.AccessToken == "" {
		return nil, fmt.Errorf("unable to retrieve GCP credentials: got unexpected empty accessToken from GCP Metadata Server. Response body: %s", body)
	}

	builder := bsoncore.NewDocumentBuilder().AppendString("accessToken", tokenResponse.AccessToken)
	return builder.Build(), nil
}<|MERGE_RESOLUTION|>--- conflicted
+++ resolved
@@ -18,20 +18,6 @@
 	"go.mongodb.org/mongo-driver/x/bsonx/bsoncore"
 )
 
-<<<<<<< HEAD
-// GcpCredentialProvider provides GCP credentials.
-type GcpCredentialProvider struct {
-	httpClient *http.Client
-}
-
-// NewGcpCredentialProvider generates new GcpCredentialProvider
-func NewGcpCredentialProvider(httpClient *http.Client) GcpCredentialProvider {
-	return GcpCredentialProvider{httpClient}
-}
-
-// GetCredentialsDoc generates GCP credentials.
-func (p GcpCredentialProvider) GetCredentialsDoc(ctx context.Context) (bsoncore.Document, error) {
-=======
 // GCPCredentialProvider provides GCP credentials.
 type GCPCredentialProvider struct {
 	httpClient *http.Client
@@ -44,7 +30,6 @@
 
 // GetCredentialsDoc generates GCP credentials.
 func (p GCPCredentialProvider) GetCredentialsDoc(ctx context.Context) (bsoncore.Document, error) {
->>>>>>> 119a3512
 	metadataHost := "metadata.google.internal"
 	if envhost := os.Getenv("GCE_METADATA_HOST"); envhost != "" {
 		metadataHost = envhost
