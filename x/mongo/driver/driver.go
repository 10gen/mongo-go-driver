--- conflicted
+++ resolved
@@ -171,21 +171,16 @@
 	return scd, nil
 }
 
-<<<<<<< HEAD
 // GetServerSelectionTimeout returns zero as a server selection timeout is not
 // applicable for single connection deployment.
 func (SingleConnectionDeployment) GetServerSelectionTimeout() time.Duration {
 	return 0
 }
 
-// Kind implements the Deployment interface. It always returns description.Single.
-func (SingleConnectionDeployment) Kind() description.TopologyKind { return description.Single }
-=======
 // Kind implements the Deployment interface. It always returns description.TopologyKindSingle.
 func (SingleConnectionDeployment) Kind() description.TopologyKind {
 	return description.TopologyKindSingle
 }
->>>>>>> bfe610f0
 
 // Connection implements the Server interface. It always returns the embedded connection.
 func (scd SingleConnectionDeployment) Connection(context.Context) (*mnet.Connection, error) {
