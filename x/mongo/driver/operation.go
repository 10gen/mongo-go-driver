--- conflicted
+++ resolved
@@ -384,11 +384,11 @@
 }
 
 // selectServer handles performing server selection for an operation.
-<<<<<<< HEAD
-func (op Operation) selectServer(ctx context.Context, deprioritized []description.Server) (Server, error) {
-=======
-func (op Operation) selectServer(ctx context.Context, requestID int32) (Server, error) {
->>>>>>> b191b720
+func (op Operation) selectServer(
+	ctx context.Context,
+	requestID int32,
+	deprioritized []description.Server,
+) (Server, error) {
 	if err := op.Validate(); err != nil {
 		return nil, err
 	}
@@ -417,16 +417,12 @@
 }
 
 // getServerAndConnection should be used to retrieve a Server and Connection to execute an operation.
-<<<<<<< HEAD
 func (op Operation) getServerAndConnection(
 	ctx context.Context,
+	requestID int32,
 	deprioritized []description.Server,
 ) (Server, Connection, error) {
-	server, err := op.selectServer(ctx, deprioritized)
-=======
-func (op Operation) getServerAndConnection(ctx context.Context, requestID int32) (Server, Connection, error) {
-	server, err := op.selectServer(ctx, requestID)
->>>>>>> b191b720
+	server, err := op.selectServer(ctx, requestID, deprioritized)
 	if err != nil {
 		if op.Client != nil &&
 			!(op.Client.Committing || op.Client.Aborting) && op.Client.TransactionRunning() {
@@ -625,11 +621,7 @@
 
 		// If the server or connection are nil, try to select a new server and get a new connection.
 		if srvr == nil || conn == nil {
-<<<<<<< HEAD
-			srvr, conn, err = op.getServerAndConnection(ctx, deprioritizedServers)
-=======
-			srvr, conn, err = op.getServerAndConnection(ctx, requestID)
->>>>>>> b191b720
+			srvr, conn, err = op.getServerAndConnection(ctx, requestID, deprioritizedServers)
 			if err != nil {
 				// If the returned error is retryable and there are retries remaining (negative
 				// retries means retry indefinitely), then retry the operation. Set the server
