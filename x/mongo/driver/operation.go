--- conflicted
+++ resolved
@@ -402,20 +402,16 @@
 		})
 	}
 
-<<<<<<< HEAD
 	oss := opServerSelector{selector: selector}
 
 	if len(dpa) > 0 {
 		oss.setDeprioritizedServers(dpa)
 	}
 
-	return op.Deployment.SelectServer(ctx, oss)
-=======
 	ctx = logger.WithOperationName(ctx, op.Name)
 	ctx = logger.WithOperationID(ctx, wiremessage.CurrentRequestID())
 
-	return op.Deployment.SelectServer(ctx, selector)
->>>>>>> 43962b82
+	return op.Deployment.SelectServer(ctx, oss)
 }
 
 // getServerAndConnection should be used to retrieve a Server and Connection to execute an operation.
