// Copyright (C) MongoDB, Inc. 2019-present.
//
// Licensed under the Apache License, Version 2.0 (the "License"); you may
// not use this file except in compliance with the License. You may obtain
// a copy of the License at http://www.apache.org/licenses/LICENSE-2.0

package operation

import (
	"context"
	"errors"

	"go.mongodb.org/mongo-driver/event"
	"go.mongodb.org/mongo-driver/mongo/description"
	"go.mongodb.org/mongo-driver/mongo/writeconcern"
	"go.mongodb.org/mongo-driver/x/bsonx/bsoncore"
	"go.mongodb.org/mongo-driver/x/mongo/driver"
	"go.mongodb.org/mongo-driver/x/mongo/driver/session"
)

// Create represents a create operation.
type Create struct {
<<<<<<< HEAD
	capped              *bool
	collation           bsoncore.Document
	collectionName      *string
	indexOptionDefaults bsoncore.Document
	max                 *int64
	pipeline            bsoncore.Document
	size                *int64
	storageEngine       bsoncore.Document
	validationAction    *string
	validationLevel     *string
	validator           bsoncore.Document
	viewOn              *string
	session             *session.Client
	clock               *session.ClusterClock
	monitor             *event.CommandMonitor
	crypt               driver.Crypt
	database            string
	deployment          driver.Deployment
	selector            description.ServerSelector
	writeConcern        *writeconcern.WriteConcern
	serverAPI           *driver.ServerAPIOptions
	expireAfterSeconds  *int64
	timeSeries          bsoncore.Document
	encryptedFields     bsoncore.Document
=======
	capped                       *bool
	collation                    bsoncore.Document
	changeStreamPreAndPostImages bsoncore.Document
	collectionName               *string
	indexOptionDefaults          bsoncore.Document
	max                          *int64
	pipeline                     bsoncore.Document
	size                         *int64
	storageEngine                bsoncore.Document
	validationAction             *string
	validationLevel              *string
	validator                    bsoncore.Document
	viewOn                       *string
	session                      *session.Client
	clock                        *session.ClusterClock
	monitor                      *event.CommandMonitor
	crypt                        driver.Crypt
	database                     string
	deployment                   driver.Deployment
	selector                     description.ServerSelector
	writeConcern                 *writeconcern.WriteConcern
	serverAPI                    *driver.ServerAPIOptions
	expireAfterSeconds           *int64
	timeSeries                   bsoncore.Document
>>>>>>> c779c7d0
}

// NewCreate constructs and returns a new Create.
func NewCreate(collectionName string) *Create {
	return &Create{
		collectionName: &collectionName,
	}
}

func (c *Create) processResponse(driver.ResponseInfo) error {
	return nil
}

// Execute runs this operations and returns an error if the operation did not execute successfully.
func (c *Create) Execute(ctx context.Context) error {
	if c.deployment == nil {
		return errors.New("the Create operation must have a Deployment set before Execute can be called")
	}

	return driver.Operation{
		CommandFn:         c.command,
		ProcessResponseFn: c.processResponse,
		Client:            c.session,
		Clock:             c.clock,
		CommandMonitor:    c.monitor,
		Crypt:             c.crypt,
		Database:          c.database,
		Deployment:        c.deployment,
		Selector:          c.selector,
		WriteConcern:      c.writeConcern,
		ServerAPI:         c.serverAPI,
	}.Execute(ctx, nil)

}

func (c *Create) command(dst []byte, desc description.SelectedServer) ([]byte, error) {
	if c.collectionName != nil {
		dst = bsoncore.AppendStringElement(dst, "create", *c.collectionName)
	}
	if c.capped != nil {
		dst = bsoncore.AppendBooleanElement(dst, "capped", *c.capped)
	}
	if c.changeStreamPreAndPostImages != nil {
		dst = bsoncore.AppendDocumentElement(dst, "changeStreamPreAndPostImages", c.changeStreamPreAndPostImages)
	}
	if c.collation != nil {
		if desc.WireVersion == nil || !desc.WireVersion.Includes(5) {
			return nil, errors.New("the 'collation' command parameter requires a minimum server wire version of 5")
		}
		dst = bsoncore.AppendDocumentElement(dst, "collation", c.collation)
	}
	if c.indexOptionDefaults != nil {
		dst = bsoncore.AppendDocumentElement(dst, "indexOptionDefaults", c.indexOptionDefaults)
	}
	if c.max != nil {
		dst = bsoncore.AppendInt64Element(dst, "max", *c.max)
	}
	if c.pipeline != nil {
		dst = bsoncore.AppendArrayElement(dst, "pipeline", c.pipeline)
	}
	if c.size != nil {
		dst = bsoncore.AppendInt64Element(dst, "size", *c.size)
	}
	if c.storageEngine != nil {
		dst = bsoncore.AppendDocumentElement(dst, "storageEngine", c.storageEngine)
	}
	if c.validationAction != nil {
		dst = bsoncore.AppendStringElement(dst, "validationAction", *c.validationAction)
	}
	if c.validationLevel != nil {
		dst = bsoncore.AppendStringElement(dst, "validationLevel", *c.validationLevel)
	}
	if c.validator != nil {
		dst = bsoncore.AppendDocumentElement(dst, "validator", c.validator)
	}
	if c.viewOn != nil {
		dst = bsoncore.AppendStringElement(dst, "viewOn", *c.viewOn)
	}
	if c.expireAfterSeconds != nil {
		dst = bsoncore.AppendInt64Element(dst, "expireAfterSeconds", *c.expireAfterSeconds)
	}
	if c.timeSeries != nil {
		dst = bsoncore.AppendDocumentElement(dst, "timeseries", c.timeSeries)
	}
	if c.encryptedFields != nil {
		dst = bsoncore.AppendDocumentElement(dst, "encryptedFields", c.encryptedFields)
	}
	return dst, nil
}

// Capped specifies if the collection is capped.
func (c *Create) Capped(capped bool) *Create {
	if c == nil {
		c = new(Create)
	}

	c.capped = &capped
	return c
}

// Collation specifies a collation. This option is only valid for server versions 3.4 and above.
func (c *Create) Collation(collation bsoncore.Document) *Create {
	if c == nil {
		c = new(Create)
	}

	c.collation = collation
	return c
}

// ChangeStreamPreAndPostImages specifies how change streams opened against the collection can return pre-
// and post-images of updated documents. This option is only valid for server versions 6.0 and above.
func (c *Create) ChangeStreamPreAndPostImages(csppi bsoncore.Document) *Create {
	if c == nil {
		c = new(Create)
	}

	c.changeStreamPreAndPostImages = csppi
	return c
}

// CollectionName specifies the name of the collection to create.
func (c *Create) CollectionName(collectionName string) *Create {
	if c == nil {
		c = new(Create)
	}

	c.collectionName = &collectionName
	return c
}

// IndexOptionDefaults specifies a default configuration for indexes on the collection.
func (c *Create) IndexOptionDefaults(indexOptionDefaults bsoncore.Document) *Create {
	if c == nil {
		c = new(Create)
	}

	c.indexOptionDefaults = indexOptionDefaults
	return c
}

// Max specifies the maximum number of documents allowed in a capped collection.
func (c *Create) Max(max int64) *Create {
	if c == nil {
		c = new(Create)
	}

	c.max = &max
	return c
}

// Pipeline specifies the agggregtion pipeline to be run against the source to create the view.
func (c *Create) Pipeline(pipeline bsoncore.Document) *Create {
	if c == nil {
		c = new(Create)
	}

	c.pipeline = pipeline
	return c
}

// Size specifies the maximum size in bytes for a capped collection.
func (c *Create) Size(size int64) *Create {
	if c == nil {
		c = new(Create)
	}

	c.size = &size
	return c
}

// StorageEngine specifies the storage engine to use for the index.
func (c *Create) StorageEngine(storageEngine bsoncore.Document) *Create {
	if c == nil {
		c = new(Create)
	}

	c.storageEngine = storageEngine
	return c
}

// ValidationAction specifies what should happen if a document being inserted does not pass validation.
func (c *Create) ValidationAction(validationAction string) *Create {
	if c == nil {
		c = new(Create)
	}

	c.validationAction = &validationAction
	return c
}

// ValidationLevel specifies how strictly the server applies validation rules to existing documents in the collection
// during update operations.
func (c *Create) ValidationLevel(validationLevel string) *Create {
	if c == nil {
		c = new(Create)
	}

	c.validationLevel = &validationLevel
	return c
}

// Validator specifies validation rules for the collection.
func (c *Create) Validator(validator bsoncore.Document) *Create {
	if c == nil {
		c = new(Create)
	}

	c.validator = validator
	return c
}

// ViewOn specifies the name of the source collection or view on which the view will be created.
func (c *Create) ViewOn(viewOn string) *Create {
	if c == nil {
		c = new(Create)
	}

	c.viewOn = &viewOn
	return c
}

// Session sets the session for this operation.
func (c *Create) Session(session *session.Client) *Create {
	if c == nil {
		c = new(Create)
	}

	c.session = session
	return c
}

// ClusterClock sets the cluster clock for this operation.
func (c *Create) ClusterClock(clock *session.ClusterClock) *Create {
	if c == nil {
		c = new(Create)
	}

	c.clock = clock
	return c
}

// CommandMonitor sets the monitor to use for APM events.
func (c *Create) CommandMonitor(monitor *event.CommandMonitor) *Create {
	if c == nil {
		c = new(Create)
	}

	c.monitor = monitor
	return c
}

// Crypt sets the Crypt object to use for automatic encryption and decryption.
func (c *Create) Crypt(crypt driver.Crypt) *Create {
	if c == nil {
		c = new(Create)
	}

	c.crypt = crypt
	return c
}

// Database sets the database to run this operation against.
func (c *Create) Database(database string) *Create {
	if c == nil {
		c = new(Create)
	}

	c.database = database
	return c
}

// Deployment sets the deployment to use for this operation.
func (c *Create) Deployment(deployment driver.Deployment) *Create {
	if c == nil {
		c = new(Create)
	}

	c.deployment = deployment
	return c
}

// ServerSelector sets the selector used to retrieve a server.
func (c *Create) ServerSelector(selector description.ServerSelector) *Create {
	if c == nil {
		c = new(Create)
	}

	c.selector = selector
	return c
}

// WriteConcern sets the write concern for this operation.
func (c *Create) WriteConcern(writeConcern *writeconcern.WriteConcern) *Create {
	if c == nil {
		c = new(Create)
	}

	c.writeConcern = writeConcern
	return c
}

// ServerAPI sets the server API version for this operation.
func (c *Create) ServerAPI(serverAPI *driver.ServerAPIOptions) *Create {
	if c == nil {
		c = new(Create)
	}

	c.serverAPI = serverAPI
	return c
}

// ExpireAfterSeconds sets the seconds to wait before deleting old time-series data.
func (c *Create) ExpireAfterSeconds(eas int64) *Create {
	if c == nil {
		c = new(Create)
	}

	c.expireAfterSeconds = &eas
	return c
}

// TimeSeries sets the time series options for this operation.
func (c *Create) TimeSeries(timeSeries bsoncore.Document) *Create {
	if c == nil {
		c = new(Create)
	}

	c.timeSeries = timeSeries
	return c
}

// EncryptedFields sets the EncryptedFields for this operation.
func (c *Create) EncryptedFields(ef bsoncore.Document) *Create {
	if c == nil {
		c = new(Create)
	}

	c.encryptedFields = ef
	return c
}<|MERGE_RESOLUTION|>--- conflicted
+++ resolved
@@ -20,32 +20,6 @@
 
 // Create represents a create operation.
 type Create struct {
-<<<<<<< HEAD
-	capped              *bool
-	collation           bsoncore.Document
-	collectionName      *string
-	indexOptionDefaults bsoncore.Document
-	max                 *int64
-	pipeline            bsoncore.Document
-	size                *int64
-	storageEngine       bsoncore.Document
-	validationAction    *string
-	validationLevel     *string
-	validator           bsoncore.Document
-	viewOn              *string
-	session             *session.Client
-	clock               *session.ClusterClock
-	monitor             *event.CommandMonitor
-	crypt               driver.Crypt
-	database            string
-	deployment          driver.Deployment
-	selector            description.ServerSelector
-	writeConcern        *writeconcern.WriteConcern
-	serverAPI           *driver.ServerAPIOptions
-	expireAfterSeconds  *int64
-	timeSeries          bsoncore.Document
-	encryptedFields     bsoncore.Document
-=======
 	capped                       *bool
 	collation                    bsoncore.Document
 	changeStreamPreAndPostImages bsoncore.Document
@@ -70,7 +44,7 @@
 	serverAPI                    *driver.ServerAPIOptions
 	expireAfterSeconds           *int64
 	timeSeries                   bsoncore.Document
->>>>>>> c779c7d0
+	encryptedFields              bsoncore.Document
 }
 
 // NewCreate constructs and returns a new Create.
