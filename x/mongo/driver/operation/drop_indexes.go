--- conflicted
+++ resolved
@@ -23,9 +23,8 @@
 
 // DropIndexes performs an dropIndexes operation.
 type DropIndexes struct {
-<<<<<<< HEAD
 	authenticator driver.Authenticator
-	index         *string
+	index         any
 	session       *session.Client
 	clock         *session.ClusterClock
 	collection    string
@@ -38,21 +37,6 @@
 	result        DropIndexesResult
 	serverAPI     *driver.ServerAPIOptions
 	timeout       *time.Duration
-=======
-	index        any
-	session      *session.Client
-	clock        *session.ClusterClock
-	collection   string
-	monitor      *event.CommandMonitor
-	crypt        driver.Crypt
-	database     string
-	deployment   driver.Deployment
-	selector     description.ServerSelector
-	writeConcern *writeconcern.WriteConcern
-	result       DropIndexesResult
-	serverAPI    *driver.ServerAPIOptions
-	timeout      *time.Duration
->>>>>>> 6f3105a6
 }
 
 // DropIndexesResult represents a dropIndexes result returned by the server.
