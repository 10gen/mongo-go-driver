--- conflicted
+++ resolved
@@ -299,7 +299,6 @@
 				rttStats: "",
 				want:     5000,
 				err:      nil,
-<<<<<<< HEAD
 			},
 			{
 				name:     "uses MaxTime without timeout",
@@ -327,34 +326,6 @@
 				rttStats: "",
 				want:     0,
 				err:      ErrNegativeMaxTime,
-=======
-			},
-			{
-				name:     "uses MaxTime without timeout",
-				op:       Operation{MaxTime: &maxTime},
-				ctx:      context.Background(),
-				rttMin:   longRTT,
-				rttStats: "",
-				want:     2000,
-				err:      nil,
-			},
-			{
-				name:     "errors when remaining timeout is less than rtt90",
-				op:       Operation{MaxTime: &maxTime},
-				ctx:      timeoutCtx,
-				rttMin:   timeout,
-				rttStats: "",
-				want:     0,
-				err:      ErrDeadlineWouldBeExceeded,
-			},
-			{
-				name:     "errors when MaxTime is negative",
-				op:       Operation{MaxTime: &negMaxTime},
-				ctx:      context.Background(),
-				rttMin:   longRTT,
-				rttStats: "",
-				want:     0,
-				err:      ErrNegativeMaxTime,
 			},
 			{
 				name:     "sub millisecond rtt should round up",
@@ -364,7 +335,6 @@
 				rttStats: "",
 				want:     1,
 				err:      nil,
->>>>>>> 6095151e
 			},
 		}
 		for _, tc := range testCases {
