--- conflicted
+++ resolved
@@ -14,23 +14,6 @@
 	"time"
 
 	"github.com/google/go-cmp/cmp"
-<<<<<<< HEAD
-	"go.mongodb.org/mongo-driver/bson"
-	"go.mongodb.org/mongo-driver/internal/assert"
-	"go.mongodb.org/mongo-driver/internal/csot"
-	"go.mongodb.org/mongo-driver/internal/handshake"
-	"go.mongodb.org/mongo-driver/internal/require"
-	"go.mongodb.org/mongo-driver/internal/uuid"
-	"go.mongodb.org/mongo-driver/mongo/address"
-	"go.mongodb.org/mongo-driver/mongo/readconcern"
-	"go.mongodb.org/mongo-driver/mongo/readpref"
-	"go.mongodb.org/mongo-driver/mongo/writeconcern"
-	"go.mongodb.org/mongo-driver/x/bsonx/bsoncore"
-	"go.mongodb.org/mongo-driver/x/mongo/driver/description"
-	"go.mongodb.org/mongo-driver/x/mongo/driver/mnet"
-	"go.mongodb.org/mongo-driver/x/mongo/driver/session"
-	"go.mongodb.org/mongo-driver/x/mongo/driver/wiremessage"
-=======
 	"go.mongodb.org/mongo-driver/v2/bson"
 	"go.mongodb.org/mongo-driver/v2/internal/assert"
 	"go.mongodb.org/mongo-driver/v2/internal/csot"
@@ -41,13 +24,11 @@
 	"go.mongodb.org/mongo-driver/v2/mongo/readconcern"
 	"go.mongodb.org/mongo-driver/v2/mongo/readpref"
 	"go.mongodb.org/mongo-driver/v2/mongo/writeconcern"
-	"go.mongodb.org/mongo-driver/v2/tag"
 	"go.mongodb.org/mongo-driver/v2/x/bsonx/bsoncore"
 	"go.mongodb.org/mongo-driver/v2/x/mongo/driver/description"
 	"go.mongodb.org/mongo-driver/v2/x/mongo/driver/mnet"
 	"go.mongodb.org/mongo-driver/v2/x/mongo/driver/session"
 	"go.mongodb.org/mongo-driver/v2/x/mongo/driver/wiremessage"
->>>>>>> 58765544
 )
 
 func noerr(t *testing.T, err error) {
@@ -457,19 +438,19 @@
 			{"primary/single", readpref.Primary(), description.ServerKindRSPrimary, description.TopologyKindSingle, false, rpPrimaryPreferred},
 			{"primary/primary", readpref.Primary(), description.ServerKindRSPrimary, description.TopologyKindReplicaSet, false, nil},
 			{"primaryPreferred", &readpref.ReadPref{Mode: readpref.PrimaryPreferredMode}, description.ServerKindRSSecondary, description.TopologyKindReplicaSet, false, rpPrimaryPreferred},
-			{"secondaryPreferred/mongos/opquery", &readpref.ReadPref{Mode: readpref.SecondaryMode}, description.ServerKindMongos, description.TopologyKindSharded, true, nil},
-			{"secondaryPreferred", &readpref.ReadPref{Mode: readpref.SecondaryMode}, description.ServerKindRSSecondary, description.TopologyKindReplicaSet, false, rpSecondaryPreferred},
+			{"secondaryPreferred/mongos/opquery", &readpref.ReadPref{Mode: readpref.SecondaryPreferredMode}, description.ServerKindMongos, description.TopologyKindSharded, true, nil},
+			{"secondaryPreferred", &readpref.ReadPref{Mode: readpref.SecondaryPreferredMode}, description.ServerKindRSSecondary, description.TopologyKindReplicaSet, false, rpSecondaryPreferred},
 			{"secondary", &readpref.ReadPref{Mode: readpref.SecondaryMode}, description.ServerKindRSSecondary, description.TopologyKindReplicaSet, false, rpSecondary},
 			{"nearest", &readpref.ReadPref{Mode: readpref.NearestMode}, description.ServerKindRSSecondary, description.TopologyKindReplicaSet, false, rpNearest},
 			{
 				"secondaryPreferred/withTags",
 				func() *readpref.ReadPref {
-					rpOpts := &readpref.Options{}
+					rpOpts := readpref.Options()
 
 					tagSet, err := readpref.NewTagSet("disk", "ssd", "use", "reporting")
 					assert.NoError(t, err)
 
-					rpOpts.TagSets = []readpref.TagSet{tagSet}
+					rpOpts.SetTagSets([]readpref.TagSet{tagSet})
 
 					rp, _ := readpref.New(readpref.SecondaryPreferredMode, rpOpts)
 
@@ -483,12 +464,12 @@
 			{
 				"secondaryPreferred/withTags/emptyTagSet",
 				func() *readpref.ReadPref {
-					rpOpts := &readpref.Options{}
-
-					rpOpts.TagSets = []readpref.TagSet{
+					rpOpts := readpref.Options()
+
+					rpOpts.SetTagSets([]readpref.TagSet{
 						readpref.TagSet{{Name: "disk", Value: "ssd"}},
 						readpref.TagSet{},
-					}
+					})
 
 					rp, _ := readpref.New(readpref.SecondaryPreferredMode, rpOpts)
 
@@ -508,10 +489,10 @@
 			{
 				"secondaryPreferred/withMaxStaleness",
 				func() *readpref.ReadPref {
-					rpOpts := &readpref.Options{}
+					rpOpts := readpref.Options()
 
 					maxStaleness := 25 * time.Second
-					rpOpts.MaxStaleness = &maxStaleness
+					rpOpts.SetMaxStaleness(maxStaleness)
 
 					rp, _ := readpref.New(readpref.SecondaryPreferredMode, rpOpts)
 
@@ -523,10 +504,10 @@
 				// A read preference document is generated for SecondaryPreferred if the hedge document is non-nil.
 				"secondaryPreferred with hedge to mongos using OP_QUERY",
 				func() *readpref.ReadPref {
-					rpOpts := &readpref.Options{}
+					rpOpts := readpref.Options()
 
 					he := true
-					rpOpts.HedgeEnabled = &he
+					rpOpts.SetHedgeEnabled(he)
 
 					rp, _ := readpref.New(readpref.SecondaryPreferredMode, rpOpts)
 
@@ -543,15 +524,15 @@
 					tagSet, err := readpref.NewTagSet("disk", "ssd", "use", "reporting")
 					assert.NoError(t, err)
 
-					rpOpts := &readpref.Options{}
-
-					rpOpts.TagSets = []readpref.TagSet{tagSet}
+					rpOpts := readpref.Options()
+
+					rpOpts.SetTagSets([]readpref.TagSet{tagSet})
 
 					maxStaleness := 25 * time.Second
-					rpOpts.MaxStaleness = &maxStaleness
+					rpOpts.SetMaxStaleness(maxStaleness)
 
 					he := false
-					rpOpts.HedgeEnabled = &he
+					rpOpts.SetHedgeEnabled(he)
 
 					rp, _ := readpref.New(readpref.SecondaryPreferredMode, rpOpts)
 
