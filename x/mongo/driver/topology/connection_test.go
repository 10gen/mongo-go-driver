--- conflicted
+++ resolved
@@ -202,147 +202,6 @@
 					}
 				})
 			})
-<<<<<<< HEAD
-=======
-			t.Run("connectTimeout is applied correctly", func(t *testing.T) {
-				testCases := []struct {
-					name           string
-					contextTimeout time.Duration
-					connectTimeout time.Duration
-					maxConnectTime time.Duration
-				}{
-					// The timeout to dial a connection should be min(context timeout, connectTimeoutMS), so 1ms for
-					// both of the tests declared below. Both tests also specify a 50ms max connect time to provide
-					// a large buffer for lag and avoid test flakiness.
-
-					{"context timeout is lower", 1 * time.Millisecond, 100 * time.Millisecond, 50 * time.Millisecond},
-					{"connect timeout is lower", 100 * time.Millisecond, 1 * time.Millisecond, 50 * time.Millisecond},
-				}
-
-				for _, tc := range testCases {
-					t.Run("timeout applied to socket establishment: "+tc.name, func(t *testing.T) {
-						// Ensure the initial connection dial can be timed out and the connection propagates the error
-						// from the dialer in this case.
-
-						connOpts := []ConnectionOption{
-							WithDialer(func(Dialer) Dialer {
-								return DialerFunc(func(ctx context.Context, _, _ string) (net.Conn, error) {
-									<-ctx.Done()
-									return nil, ctx.Err()
-								})
-							}),
-							WithConnectTimeout(func(time.Duration) time.Duration {
-								return tc.connectTimeout
-							}),
-						}
-						conn := newConnection("", connOpts...)
-
-						var connectErr error
-						callback := func(ctx context.Context) {
-							connectCtx, cancel := context.WithTimeout(ctx, tc.contextTimeout)
-							defer cancel()
-
-							connectErr = conn.connect(connectCtx)
-						}
-						assert.Soon(t, callback, tc.maxConnectTime)
-
-						ce, ok := connectErr.(ConnectionError)
-						assert.True(t, ok, "expected error %v to be of type %T", connectErr, ConnectionError{})
-						assert.Equal(t, context.DeadlineExceeded, ce.Unwrap(), "expected wrapped error to be %v, got %v",
-							context.DeadlineExceeded, ce.Unwrap())
-					})
-					t.Run("timeout applied to TLS handshake: "+tc.name, func(t *testing.T) {
-						// Ensure the TLS handshake can be timed out and the connection propagates the error from the
-						// tlsConn in this case.
-
-						// Start a TCP listener on a random port and use the listener address as the
-						// target for connections. The listener will act as a source of connections
-						// that never respond, allowing the timeout logic to always trigger.
-						l, err := net.Listen("tcp", "localhost:0")
-						assert.Nil(t, err, "net.Listen() error: %q", err)
-						defer l.Close()
-
-						connOpts := []ConnectionOption{
-							WithConnectTimeout(func(time.Duration) time.Duration {
-								return tc.connectTimeout
-							}),
-							WithTLSConfig(func(*tls.Config) *tls.Config {
-								return &tls.Config{ServerName: "test"}
-							}),
-						}
-						conn := newConnection(address.Address(l.Addr().String()), connOpts...)
-
-						var connectErr error
-						callback := func(ctx context.Context) {
-							connectCtx, cancel := context.WithTimeout(ctx, tc.contextTimeout)
-							defer cancel()
-
-							connectErr = conn.connect(connectCtx)
-						}
-						assert.Soon(t, callback, tc.maxConnectTime)
-
-						ce, ok := connectErr.(ConnectionError)
-						assert.True(t, ok, "expected error %v to be of type %T", connectErr, ConnectionError{})
-
-						isTimeout := func(err error) bool {
-							if errors.Is(err, context.DeadlineExceeded) {
-								return true
-							}
-							if ne, ok := err.(net.Error); ok {
-								return ne.Timeout()
-							}
-							return false
-						}
-						assert.True(t,
-							isTimeout(ce.Unwrap()),
-							"expected wrapped error to be a timeout error, but got %q",
-							ce.Unwrap())
-					})
-					t.Run("timeout is not applied to handshaker: "+tc.name, func(t *testing.T) {
-						// Ensure that no additional timeout is applied to the handshake after the connection has been
-						// established.
-
-						var getInfoCtx, finishCtx context.Context
-						handshaker := &testHandshaker{
-							getHandshakeInformation: func(ctx context.Context, _ address.Address, _ *mnet.Connection) (driver.HandshakeInformation, error) {
-								getInfoCtx = ctx
-								return driver.HandshakeInformation{}, nil
-							},
-							finishHandshake: func(ctx context.Context, _ *mnet.Connection) error {
-								finishCtx = ctx
-								return nil
-							},
-						}
-
-						connOpts := []ConnectionOption{
-							WithConnectTimeout(func(time.Duration) time.Duration {
-								return tc.connectTimeout
-							}),
-							WithDialer(func(Dialer) Dialer {
-								return DialerFunc(func(context.Context, string, string) (net.Conn, error) {
-									return &net.TCPConn{}, nil
-								})
-							}),
-							WithHandshaker(func(Handshaker) Handshaker {
-								return handshaker
-							}),
-						}
-						conn := newConnection("", connOpts...)
-
-						err := conn.connect(context.Background())
-						assert.Nil(t, err, "connect error: %v", err)
-
-						assertNoContextTimeout := func(t *testing.T, ctx context.Context) {
-							t.Helper()
-							dl, ok := ctx.Deadline()
-							assert.False(t, ok, "expected context to have no deadline, but got deadline %v", dl)
-						}
-						assertNoContextTimeout(t, getInfoCtx)
-						assertNoContextTimeout(t, finishCtx)
-					})
-				}
-			})
->>>>>>> 7237136f
 		})
 		t.Run("writeWireMessage", func(t *testing.T) {
 			t.Run("closed connection", func(t *testing.T) {
