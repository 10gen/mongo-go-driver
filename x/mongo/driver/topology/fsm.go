// Copyright (C) MongoDB, Inc. 2017-present.
//
// Licensed under the Apache License, Version 2.0 (the "License"); you may
// not use this file except in compliance with the License. You may obtain
// a copy of the License at http://www.apache.org/licenses/LICENSE-2.0

package topology

import (
	"bytes"
	"fmt"
	"sync/atomic"

	"go.mongodb.org/mongo-driver/bson/primitive"
	"go.mongodb.org/mongo-driver/internal/ptrutil"
	"go.mongodb.org/mongo-driver/mongo/address"
	"go.mongodb.org/mongo-driver/mongo/description"
)

var (
	// MinSupportedMongoDBVersion is the version string for the lowest MongoDB version supported by the driver.
	MinSupportedMongoDBVersion = "3.6"

	// SupportedWireVersions is the range of wire versions supported by the driver.
	SupportedWireVersions = description.NewVersionRange(6, 21)
)

type fsm struct {
	description.Topology
	maxElectionID    primitive.ObjectID
	maxSetVersion    uint32
	compatible       atomic.Value
	compatibilityErr error
}

func newFSM() *fsm {
	f := fsm{}
	f.compatible.Store(true)
	return &f
}

// selectFSMSessionTimeout selects the timeout to return for the topology's
// finite state machine. If the logicalSessionTimeoutMinutes on the FSM exists
// and the server is data-bearing, then we determine this value by returning
//
//	min{server timeout, FSM timeout}
//
// where a "nil" value is considered less than 0.
//
// Otherwise, if the FSM's logicalSessionTimeoutMinutes exist, then this
// function returns the FSM timout.
//
// In the case where the FSM timeout DNE, we check all servers to see if any
// still do not have a timeout. This function chooses the lowest of the existing
// timeouts.
<<<<<<< HEAD
func selectFSMSessionTimeout(f *fsm, s description.Server) *uint32 {
	oldMinutes := f.SessionTimeoutMinutesPtr
	comp := ptrutil.CompareUint32(oldMinutes, s.SessionTimeoutMinutesPtr)
=======
func selectFSMSessionTimeout(f *fsm, s description.Server) *int64 {
	oldMinutes := f.SessionTimeoutMinutesPtr
	comp := ptrutil.CompareInt64(oldMinutes, s.SessionTimeoutMinutesPtr)
>>>>>>> 26f508fb

	// If the server is data-bearing and the current timeout exists and is
	// either:
	//
	// 1. larger than the server timeout, or
	// 2. non-nil while the server timeout is nil
	//
	// then return the server timeout.
	if s.DataBearing() && (comp == 1 || comp == 2) {
		return s.SessionTimeoutMinutesPtr
	}

	// If the current timeout exists and the server is not data-bearing OR
	// min{server timeout, current timeout} = current timeout, then return
	// the current timeout.
	if oldMinutes != nil {
		return oldMinutes
	}

	timeout := s.SessionTimeoutMinutesPtr
	for _, server := range f.Servers {
		// If the server is not data-bearing, then we do not consider
		// it's timeout whether set or not.
		if !server.DataBearing() {
			continue
		}

		srvTimeout := server.SessionTimeoutMinutesPtr
<<<<<<< HEAD
		comp := ptrutil.CompareUint32(timeout, srvTimeout)
=======
		comp := ptrutil.CompareInt64(timeout, srvTimeout)
>>>>>>> 26f508fb

		if comp <= 0 { // timeout <= srvTimout
			continue
		}

		timeout = server.SessionTimeoutMinutesPtr
	}

	return timeout
}

// apply takes a new server description and modifies the FSM's topology description based on it. It returns the
// updated topology description as well as a server description. The returned server description is either the same
// one that was passed in, or a new one in the case that it had to be changed.
//
// apply should operation on immutable descriptions so we don't have to lock for the entire time we're applying the
// server description.
func (f *fsm) apply(s description.Server) (description.Topology, description.Server) {
	newServers := make([]description.Server, len(f.Servers))
	copy(newServers, f.Servers)

	// Reset the logicalSessionTimeoutMinutes to the minimum of the FSM
	// and the description.server/f.servers.
	serverTimeoutMinutes := selectFSMSessionTimeout(f, s)

	f.Topology = description.Topology{
<<<<<<< HEAD
		Kind:                     f.Kind,
		Servers:                  newServers,
		SetName:                  f.SetName,
		SessionTimeoutMinutesPtr: serverTimeoutMinutes,

		// TODO(GODRIVER-2885): This branch can be removed once legacy
		// SessionTimeoutMinutes is removed.
		SessionTimeoutMinutes: func() uint32 {
			if serverTimeoutMinutes != nil {
				return *serverTimeoutMinutes
			}

			return 0
		}(),
=======
		Kind:    f.Kind,
		Servers: newServers,
		SetName: f.SetName,
	}

	f.Topology.SessionTimeoutMinutesPtr = serverTimeoutMinutes

	if serverTimeoutMinutes != nil {
		f.SessionTimeoutMinutes = uint32(*serverTimeoutMinutes)
>>>>>>> 26f508fb
	}

	if _, ok := f.findServer(s.Addr); !ok {
		return f.Topology, s
	}

	updatedDesc := s
	switch f.Kind {
	case description.Unknown:
		updatedDesc = f.applyToUnknown(s)
	case description.Sharded:
		updatedDesc = f.applyToSharded(s)
	case description.ReplicaSetNoPrimary:
		updatedDesc = f.applyToReplicaSetNoPrimary(s)
	case description.ReplicaSetWithPrimary:
		updatedDesc = f.applyToReplicaSetWithPrimary(s)
	case description.Single:
		updatedDesc = f.applyToSingle(s)
	}

	for _, server := range f.Servers {
		if server.WireVersion != nil {
			if server.WireVersion.Max < SupportedWireVersions.Min {
				f.compatible.Store(false)
				f.compatibilityErr = fmt.Errorf(
					"server at %s reports wire version %d, but this version of the Go driver requires "+
						"at least %d (MongoDB %s)",
					server.Addr.String(),
					server.WireVersion.Max,
					SupportedWireVersions.Min,
					MinSupportedMongoDBVersion,
				)
				f.Topology.CompatibilityErr = f.compatibilityErr
				return f.Topology, s
			}

			if server.WireVersion.Min > SupportedWireVersions.Max {
				f.compatible.Store(false)
				f.compatibilityErr = fmt.Errorf(
					"server at %s requires wire version %d, but this version of the Go driver only supports up to %d",
					server.Addr.String(),
					server.WireVersion.Min,
					SupportedWireVersions.Max,
				)
				f.Topology.CompatibilityErr = f.compatibilityErr
				return f.Topology, s
			}
		}
	}

	f.compatible.Store(true)
	f.compatibilityErr = nil

	return f.Topology, updatedDesc
}

func (f *fsm) applyToReplicaSetNoPrimary(s description.Server) description.Server {
	switch s.Kind {
	case description.Standalone, description.Mongos:
		f.removeServerByAddr(s.Addr)
	case description.RSPrimary:
		f.updateRSFromPrimary(s)
	case description.RSSecondary, description.RSArbiter, description.RSMember:
		f.updateRSWithoutPrimary(s)
	case description.Unknown, description.RSGhost:
		f.replaceServer(s)
	}

	return s
}

func (f *fsm) applyToReplicaSetWithPrimary(s description.Server) description.Server {
	switch s.Kind {
	case description.Standalone, description.Mongos:
		f.removeServerByAddr(s.Addr)
		f.checkIfHasPrimary()
	case description.RSPrimary:
		f.updateRSFromPrimary(s)
	case description.RSSecondary, description.RSArbiter, description.RSMember:
		f.updateRSWithPrimaryFromMember(s)
	case description.Unknown, description.RSGhost:
		f.replaceServer(s)
		f.checkIfHasPrimary()
	}

	return s
}

func (f *fsm) applyToSharded(s description.Server) description.Server {
	switch s.Kind {
	case description.Mongos, description.Unknown:
		f.replaceServer(s)
	case description.Standalone, description.RSPrimary, description.RSSecondary, description.RSArbiter, description.RSMember, description.RSGhost:
		f.removeServerByAddr(s.Addr)
	}

	return s
}

func (f *fsm) applyToSingle(s description.Server) description.Server {
	switch s.Kind {
	case description.Unknown:
		f.replaceServer(s)
	case description.Standalone, description.Mongos:
		if f.SetName != "" {
			f.removeServerByAddr(s.Addr)
			return s
		}

		f.replaceServer(s)
	case description.RSPrimary, description.RSSecondary, description.RSArbiter, description.RSMember, description.RSGhost:
		// A replica set name can be provided when creating a direct connection. In this case, if the set name returned
		// by the hello response doesn't match up with the one provided during configuration, the server description
		// is replaced with a default Unknown description.
		//
		// We create a new server description rather than doing s.Kind = description.Unknown because the other fields,
		// such as RTT, need to be cleared for Unknown descriptions as well.
		if f.SetName != "" && f.SetName != s.SetName {
			s = description.Server{
				Addr: s.Addr,
				Kind: description.Unknown,
			}
		}

		f.replaceServer(s)
	}

	return s
}

func (f *fsm) applyToUnknown(s description.Server) description.Server {
	switch s.Kind {
	case description.Mongos:
		f.setKind(description.Sharded)
		f.replaceServer(s)
	case description.RSPrimary:
		f.updateRSFromPrimary(s)
	case description.RSSecondary, description.RSArbiter, description.RSMember:
		f.setKind(description.ReplicaSetNoPrimary)
		f.updateRSWithoutPrimary(s)
	case description.Standalone:
		f.updateUnknownWithStandalone(s)
	case description.Unknown, description.RSGhost:
		f.replaceServer(s)
	}

	return s
}

func (f *fsm) checkIfHasPrimary() {
	if _, ok := f.findPrimary(); ok {
		f.setKind(description.ReplicaSetWithPrimary)
	} else {
		f.setKind(description.ReplicaSetNoPrimary)
	}
}

// hasStalePrimary returns true if the topology has a primary that is "stale".
func hasStalePrimary(fsm fsm, srv description.Server) bool {
	// Compare the election ID values of the server and the topology lexicographically.
	compRes := bytes.Compare(srv.ElectionID[:], fsm.maxElectionID[:])

	if wireVersion := srv.WireVersion; wireVersion != nil && wireVersion.Max >= 17 {
		// In the Post-6.0 case, a primary is considered "stale" if the server's election ID is greather than the
		// topology's max election ID. In these versions, the primary is also considered "stale" if the server's
		// election ID is LTE to the topologies election ID and the server's "setVersion" is less than the topology's
		// max "setVersion".
		return compRes == -1 || (compRes != 1 && srv.SetVersion < fsm.maxSetVersion)
	}

	// If the server's election ID is less than the topology's max election ID, the primary is considered
	// "stale". Similarly, if the server's "setVersion" is less than the topology's max "setVersion", the
	// primary is considered stale.
	return compRes == -1 || fsm.maxSetVersion > srv.SetVersion
}

// transferEVTuple will transfer the ("ElectionID", "SetVersion") tuple from the description server to the topology.
// If the primary is stale, the tuple will not be transferred, the topology will update it's "Kind" value, and this
// routine will return "false".
func transferEVTuple(srv description.Server, fsm *fsm) bool {
	stalePrimary := hasStalePrimary(*fsm, srv)

	if wireVersion := srv.WireVersion; wireVersion != nil && wireVersion.Max >= 17 {
		if stalePrimary {
			fsm.checkIfHasPrimary()
			return false
		}

		fsm.maxElectionID = srv.ElectionID
		fsm.maxSetVersion = srv.SetVersion

		return true
	}

	if srv.SetVersion != 0 && !srv.ElectionID.IsZero() {
		if stalePrimary {
			fsm.replaceServer(description.Server{
				Addr: srv.Addr,
				LastError: fmt.Errorf(
					"was a primary, but its set version or election id is stale"),
			})

			fsm.checkIfHasPrimary()

			return false
		}

		fsm.maxElectionID = srv.ElectionID
	}

	if srv.SetVersion > fsm.maxSetVersion {
		fsm.maxSetVersion = srv.SetVersion
	}

	return true
}

func (f *fsm) updateRSFromPrimary(srv description.Server) {
	if f.SetName == "" {
		f.SetName = srv.SetName
	} else if f.SetName != srv.SetName {
		f.removeServerByAddr(srv.Addr)
		f.checkIfHasPrimary()

		return
	}

	if ok := transferEVTuple(srv, f); !ok {
		return
	}

	if j, ok := f.findPrimary(); ok {
		f.setServer(j, description.Server{
			Addr:      f.Servers[j].Addr,
			LastError: fmt.Errorf("was a primary, but a new primary was discovered"),
		})
	}

	f.replaceServer(srv)

	for j := len(f.Servers) - 1; j >= 0; j-- {
		found := false
		for _, member := range srv.Members {
			if member == f.Servers[j].Addr {
				found = true
				break
			}
		}

		if !found {
			f.removeServer(j)
		}
	}

	for _, member := range srv.Members {
		if _, ok := f.findServer(member); !ok {
			f.addServer(member)
		}
	}

	f.checkIfHasPrimary()
}

func (f *fsm) updateRSWithPrimaryFromMember(s description.Server) {
	if f.SetName != s.SetName {
		f.removeServerByAddr(s.Addr)
		f.checkIfHasPrimary()
		return
	}

	if s.Addr != s.CanonicalAddr {
		f.removeServerByAddr(s.Addr)
		f.checkIfHasPrimary()
		return
	}

	f.replaceServer(s)

	if _, ok := f.findPrimary(); !ok {
		f.setKind(description.ReplicaSetNoPrimary)
	}
}

func (f *fsm) updateRSWithoutPrimary(s description.Server) {
	if f.SetName == "" {
		f.SetName = s.SetName
	} else if f.SetName != s.SetName {
		f.removeServerByAddr(s.Addr)
		return
	}

	for _, member := range s.Members {
		if _, ok := f.findServer(member); !ok {
			f.addServer(member)
		}
	}

	if s.Addr != s.CanonicalAddr {
		f.removeServerByAddr(s.Addr)
		return
	}

	f.replaceServer(s)
}

func (f *fsm) updateUnknownWithStandalone(s description.Server) {
	if len(f.Servers) > 1 {
		f.removeServerByAddr(s.Addr)
		return
	}

	f.setKind(description.Single)
	f.replaceServer(s)
}

func (f *fsm) addServer(addr address.Address) {
	f.Servers = append(f.Servers, description.Server{
		Addr: addr.Canonicalize(),
	})
}

func (f *fsm) findPrimary() (int, bool) {
	for i, s := range f.Servers {
		if s.Kind == description.RSPrimary {
			return i, true
		}
	}

	return 0, false
}

func (f *fsm) findServer(addr address.Address) (int, bool) {
	canon := addr.Canonicalize()
	for i, s := range f.Servers {
		if canon == s.Addr {
			return i, true
		}
	}

	return 0, false
}

func (f *fsm) removeServer(i int) {
	f.Servers = append(f.Servers[:i], f.Servers[i+1:]...)
}

func (f *fsm) removeServerByAddr(addr address.Address) {
	if i, ok := f.findServer(addr); ok {
		f.removeServer(i)
	}
}

func (f *fsm) replaceServer(s description.Server) {
	if i, ok := f.findServer(s.Addr); ok {
		f.setServer(i, s)
	}
}

func (f *fsm) setServer(i int, s description.Server) {
	f.Servers[i] = s
}

func (f *fsm) setKind(k description.TopologyKind) {
	f.Kind = k
}<|MERGE_RESOLUTION|>--- conflicted
+++ resolved
@@ -53,15 +53,9 @@
 // In the case where the FSM timeout DNE, we check all servers to see if any
 // still do not have a timeout. This function chooses the lowest of the existing
 // timeouts.
-<<<<<<< HEAD
-func selectFSMSessionTimeout(f *fsm, s description.Server) *uint32 {
-	oldMinutes := f.SessionTimeoutMinutesPtr
-	comp := ptrutil.CompareUint32(oldMinutes, s.SessionTimeoutMinutesPtr)
-=======
 func selectFSMSessionTimeout(f *fsm, s description.Server) *int64 {
 	oldMinutes := f.SessionTimeoutMinutesPtr
 	comp := ptrutil.CompareInt64(oldMinutes, s.SessionTimeoutMinutesPtr)
->>>>>>> 26f508fb
 
 	// If the server is data-bearing and the current timeout exists and is
 	// either:
@@ -90,11 +84,7 @@
 		}
 
 		srvTimeout := server.SessionTimeoutMinutesPtr
-<<<<<<< HEAD
-		comp := ptrutil.CompareUint32(timeout, srvTimeout)
-=======
 		comp := ptrutil.CompareInt64(timeout, srvTimeout)
->>>>>>> 26f508fb
 
 		if comp <= 0 { // timeout <= srvTimout
 			continue
@@ -121,22 +111,6 @@
 	serverTimeoutMinutes := selectFSMSessionTimeout(f, s)
 
 	f.Topology = description.Topology{
-<<<<<<< HEAD
-		Kind:                     f.Kind,
-		Servers:                  newServers,
-		SetName:                  f.SetName,
-		SessionTimeoutMinutesPtr: serverTimeoutMinutes,
-
-		// TODO(GODRIVER-2885): This branch can be removed once legacy
-		// SessionTimeoutMinutes is removed.
-		SessionTimeoutMinutes: func() uint32 {
-			if serverTimeoutMinutes != nil {
-				return *serverTimeoutMinutes
-			}
-
-			return 0
-		}(),
-=======
 		Kind:    f.Kind,
 		Servers: newServers,
 		SetName: f.SetName,
@@ -146,7 +120,6 @@
 
 	if serverTimeoutMinutes != nil {
 		f.SessionTimeoutMinutes = uint32(*serverTimeoutMinutes)
->>>>>>> 26f508fb
 	}
 
 	if _, ok := f.findServer(s.Addr); !ok {
