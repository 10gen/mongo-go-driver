// Copyright (C) MongoDB, Inc. 2017-present.
//
// Licensed under the Apache License, Version 2.0 (the "License"); you may
// not use this file except in compliance with the License. You may obtain
// a copy of the License at http://www.apache.org/licenses/LICENSE-2.0

package topology

import (
	"encoding/json"
	"fmt"
	"io/ioutil"
	"path"
	"testing"
	"time"

	"go.mongodb.org/mongo-driver/bson"
	"go.mongodb.org/mongo-driver/bson/primitive"
	"go.mongodb.org/mongo-driver/internal/testutil/assert"
	testhelpers "go.mongodb.org/mongo-driver/internal/testutil/helpers"
	"go.mongodb.org/mongo-driver/x/bsonx/bsoncore"
	"go.mongodb.org/mongo-driver/x/mongo/driver/address"
	"go.mongodb.org/mongo-driver/x/mongo/driver/connstring"
	"go.mongodb.org/mongo-driver/x/mongo/driver/description"
)

type response struct {
	Host     string
	IsMaster IsMaster
}

type IsMaster struct {
	Arbiters                     []string           `bson:"arbiters,omitempty"`
	ArbiterOnly                  bool               `bson:"arbiterOnly,omitempty"`
	ClusterTime                  bson.Raw           `bson:"$clusterTime,omitempty"`
	Compression                  []string           `bson:"compression,omitempty"`
	ElectionID                   primitive.ObjectID `bson:"electionId,omitempty"`
	Hidden                       bool               `bson:"hidden,omitempty"`
	Hosts                        []string           `bson:"hosts,omitempty"`
	IsMaster                     bool               `bson:"ismaster,omitempty"`
	IsReplicaSet                 bool               `bson:"isreplicaset,omitempty"`
	LastWrite                    *lastWriteDate     `bson:"lastWrite,omitempty"`
	LogicalSessionTimeoutMinutes uint32             `bson:"logicalSessionTimeoutMinutes,omitempty"`
	MaxBSONObjectSize            uint32             `bson:"maxBsonObjectSize,omitempty"`
	MaxMessageSizeBytes          uint32             `bson:"maxMessageSizeBytes,omitempty"`
	MaxWriteBatchSize            uint32             `bson:"maxWriteBatchSize,omitempty"`
	Me                           string             `bson:"me,omitempty"`
	MaxWireVersion               int32              `bson:"maxWireVersion,omitempty"`
	MinWireVersion               int32              `bson:"minWireVersion,omitempty"`
	Msg                          string             `bson:"msg,omitempty"`
	OK                           int32              `bson:"ok"`
	Passives                     []string           `bson:"passives,omitempty"`
	ReadOnly                     bool               `bson:"readOnly,omitempty"`
	SaslSupportedMechs           []string           `bson:"saslSupportedMechs,omitempty"`
	Secondary                    bool               `bson:"secondary,omitempty"`
	SetName                      string             `bson:"setName,omitempty"`
	SetVersion                   uint32             `bson:"setVersion,omitempty"`
	Tags                         map[string]string  `bson:"tags,omitempty"`
}

type lastWriteDate struct {
	LastWriteDate time.Time `bson:"lastWriteDate"`
}

type server struct {
	Type           string
	SetName        string
	SetVersion     uint32
	ElectionID     *primitive.ObjectID `bson:"electionId"`
	MinWireVersion *int32
	MaxWireVersion *int32
}

type outcome struct {
	Servers                      map[string]server
	TopologyType                 string
	SetName                      string
	LogicalSessionTimeoutMinutes uint32
	MaxSetVersion                uint32
	MaxElectionID                primitive.ObjectID `bson:"maxElectionId"`
	Compatible                   *bool
}

type phase struct {
	Responses []response
	Outcome   outcome
}

type testCase struct {
	Description string
	URI         string
	Phases      []phase
}

const testsDir string = "../../../../data/server-discovery-and-monitoring/"

func (r *response) UnmarshalJSON(buf []byte) error {
	tmp := []interface{}{&r.Host, &r.IsMaster}
	if err := json.Unmarshal(buf, &tmp); err != nil {
		return err
	}

	if len(tmp) != 2 {
		return fmt.Errorf("'response' JSON array must have exactly two elements")
	}

	return nil
}

func setUpFSM(t *testing.T, uri string) *fsm {
	fsm := newFSM()

<<<<<<< HEAD
	cs, err := connstring.ParseAndValidate(uri)
	require.NoError(t, err)
=======
	cs, err := connstring.Parse(uri)
	assert.Nil(t, err, "Parse error: %v", err)
>>>>>>> 026d01fa

	fsm.SetName = cs.ReplicaSet
	if fsm.SetName != "" {
		fsm.Kind = description.ReplicaSetNoPrimary
	} else if len(cs.Hosts) == 1 {
		fsm.Kind = description.Single
	}

	for _, host := range cs.Hosts {
		fsm.Servers = append(fsm.Servers, description.Server{Addr: address.Address(host).Canonicalize()})
	}

	return fsm
}

func applyResponses(f *fsm, responses []response) error {
	for _, response := range responses {
		doc, err := bson.Marshal(response.IsMaster)
		if err != nil {
			return err
		}
		server := description.NewServer(address.Address(response.Host), bsoncore.Document(doc))
		_, err = f.apply(server)

		if err != nil {
			return err
		}
	}

	return nil
}

func runTest(t *testing.T, directory string, filename string) {
	filepath := path.Join(testsDir, directory, filename)
	content, err := ioutil.ReadFile(filepath)
	assert.Nil(t, err, "ReadFile error: %v", err)

	// Remove ".json" from filename.
	filename = filename[:len(filename)-5]
	testName := directory + "/" + filename + ":"

	t.Run(testName, func(t *testing.T) {
		var test testCase
		err = json.Unmarshal(content, &test)
		assert.Nil(t, err, "Unmarshal error: %v", err)
		f := setUpFSM(t, test.URI)

		for _, phase := range test.Phases {
			err = applyResponses(f, phase.Responses)
			if phase.Outcome.Compatible == nil || *phase.Outcome.Compatible {
				assert.Nil(t, err, "error: %v", err)
			} else {
				assert.NotNil(t, err, "Expected error")
				continue
			}

			assert.Equal(t, phase.Outcome.TopologyType, f.Kind.String(),
				"expected TopologyType to be %v, got %v", phase.Outcome.TopologyType, f.Kind.String())
			assert.Equal(t, phase.Outcome.SetName, f.SetName,
				"expected SetName to be %v, got %v", phase.Outcome.SetName, f.SetName)
			assert.Equal(t, len(phase.Outcome.Servers), len(f.Servers),
				"expected %v servers, got %v", len(phase.Outcome.Servers), len(f.Servers))
			assert.Equal(t, phase.Outcome.LogicalSessionTimeoutMinutes, f.SessionTimeoutMinutes,
				"expected SessionTimeoutMinutes to be %v, got %v", phase.Outcome.LogicalSessionTimeoutMinutes, f.SessionTimeoutMinutes)
			assert.Equal(t, phase.Outcome.MaxSetVersion, f.maxSetVersion,
				"expected maxSetVersion to be %v, got %v", phase.Outcome.MaxSetVersion, f.maxSetVersion)
			assert.Equal(t, phase.Outcome.MaxElectionID, f.maxElectionID,
				"expected maxElectionID to be %v, got %v", phase.Outcome.MaxElectionID, f.maxElectionID)

			for addr, server := range phase.Outcome.Servers {
				fsmServer, ok := f.Server(address.Address(addr))
				assert.True(t, ok, "Couldn't find server %v", addr)

				assert.Equal(t, address.Address(addr), fsmServer.Addr,
					"expected server address to be %v, got %v", address.Address(addr), fsmServer.Addr)
				assert.Equal(t, server.SetName, fsmServer.SetName,
					"expected server SetName to be %v, got %v", server.SetName, fsmServer.SetName)
				assert.Equal(t, server.SetVersion, fsmServer.SetVersion,
					"expected server SetVersion to be %v, got %v", server.SetVersion, fsmServer.SetVersion)
				if server.ElectionID != nil {
					assert.Equal(t, *server.ElectionID, fsmServer.ElectionID,
						"expected server ElectionID to be %v, got %v", *server.ElectionID, fsmServer.ElectionID)
				}

				// PossiblePrimary is only relevant to single-threaded drivers.
				if server.Type == "PossiblePrimary" {
					server.Type = "Unknown"
				}

				assert.Equal(t, server.Type, fsmServer.Kind.String(),
					"expected server Type to be %v, got %v", server.Type, fsmServer.Kind.String())
			}
		}
	})
}

// Test case for all SDAM spec tests.
func TestSDAMSpec(t *testing.T) {
	for _, subdir := range []string{"single", "rs", "sharded"} {
		for _, file := range testhelpers.FindJSONFilesInDir(t, path.Join(testsDir, subdir)) {
			runTest(t, subdir, file)
		}
	}
}<|MERGE_RESOLUTION|>--- conflicted
+++ resolved
@@ -110,13 +110,9 @@
 func setUpFSM(t *testing.T, uri string) *fsm {
 	fsm := newFSM()
 
-<<<<<<< HEAD
+
 	cs, err := connstring.ParseAndValidate(uri)
-	require.NoError(t, err)
-=======
-	cs, err := connstring.Parse(uri)
 	assert.Nil(t, err, "Parse error: %v", err)
->>>>>>> 026d01fa
 
 	fsm.SetName = cs.ReplicaSet
 	if fsm.SetName != "" {
