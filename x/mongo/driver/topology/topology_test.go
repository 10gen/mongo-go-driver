// Copyright (C) MongoDB, Inc. 2017-present.
//
// Licensed under the Apache License, Version 2.0 (the "License"); you may
// not use this file except in compliance with the License. You may obtain
// a copy of the License at http://www.apache.org/licenses/LICENSE-2.0

package topology

import (
	"context"
	"encoding/json"
	"errors"
	"fmt"
	"io/ioutil"
	"path"
	"sync/atomic"
	"testing"
	"time"

	"go.mongodb.org/mongo-driver/bson/primitive"
	"go.mongodb.org/mongo-driver/internal"
	"go.mongodb.org/mongo-driver/internal/assert"
	"go.mongodb.org/mongo-driver/internal/require"
	"go.mongodb.org/mongo-driver/internal/testutil/helpers"
	"go.mongodb.org/mongo-driver/mongo/address"
	"go.mongodb.org/mongo-driver/mongo/description"
	"go.mongodb.org/mongo-driver/mongo/options"
	"go.mongodb.org/mongo-driver/mongo/readpref"
	"go.mongodb.org/mongo-driver/x/mongo/driver"
)

const testTimeout = 2 * time.Second

func noerr(t *testing.T, err error) {
	t.Helper()
	if err != nil {
		t.Errorf("Unexpected error: %v", err)
		t.FailNow()
	}
}

func compareErrors(err1, err2 error) bool {
	if err1 == nil && err2 == nil {
		return true
	}

	if err1 == nil || err2 == nil {
		return false
	}

	if err1.Error() != err2.Error() {
		return false
	}

	return true
}

func TestServerSelection(t *testing.T) {
	var selectFirst description.ServerSelectorFunc = func(_ description.Topology, candidates []description.Server) ([]description.Server, error) {
		if len(candidates) == 0 {
			return []description.Server{}, nil
		}
		return candidates[0:1], nil
	}
	var selectNone description.ServerSelectorFunc = func(description.Topology, []description.Server) ([]description.Server, error) {
		return []description.Server{}, nil
	}
	var errSelectionError = errors.New("encountered an error in the selector")
	var selectError description.ServerSelectorFunc = func(description.Topology, []description.Server) ([]description.Server, error) {
		return nil, errSelectionError
	}

	t.Run("Success", func(t *testing.T) {
		topo, err := New(nil)
		noerr(t, err)
		desc := description.Topology{
			Servers: []description.Server{
				{Addr: address.Address("one"), Kind: description.Standalone},
				{Addr: address.Address("two"), Kind: description.Standalone},
				{Addr: address.Address("three"), Kind: description.Standalone},
			},
		}
		subCh := make(chan description.Topology, 1)
		subCh <- desc

		state := newServerSelectionState(selectFirst, nil)
		srvs, err := topo.selectServerFromSubscription(context.Background(), subCh, state)
		noerr(t, err)
		if len(srvs) != 1 {
			t.Errorf("Incorrect number of descriptions returned. got %d; want %d", len(srvs), 1)
		}
		if srvs[0].Addr != desc.Servers[0].Addr {
			t.Errorf("Incorrect sever selected. got %s; want %s", srvs[0].Addr, desc.Servers[0].Addr)
		}
	})
	t.Run("Compatibility Error Min Version Too High", func(t *testing.T) {
		topo, err := New(nil)
		noerr(t, err)
		desc := description.Topology{
			Kind: description.Single,
			Servers: []description.Server{
				{Addr: address.Address("one:27017"), Kind: description.Standalone, WireVersion: &description.VersionRange{Max: 11, Min: 11}},
				{Addr: address.Address("two:27017"), Kind: description.Standalone, WireVersion: &description.VersionRange{Max: 9, Min: 2}},
				{Addr: address.Address("three:27017"), Kind: description.Standalone, WireVersion: &description.VersionRange{Max: 9, Min: 2}},
			},
		}
		want := fmt.Errorf(
			"server at %s requires wire version %d, but this version of the Go driver only supports up to %d",
			desc.Servers[0].Addr.String(),
			desc.Servers[0].WireVersion.Min,
			SupportedWireVersions.Max,
		)
		desc.CompatibilityErr = want
		atomic.StoreInt64(&topo.state, topologyConnected)
		topo.desc.Store(desc)
		_, err = topo.SelectServer(context.Background(), selectFirst)
		assert.Equal(t, err, want, "expected %v, got %v", want, err)
	})
	t.Run("Compatibility Error Max Version Too Low", func(t *testing.T) {
		topo, err := New(nil)
		noerr(t, err)
		desc := description.Topology{
			Kind: description.Single,
			Servers: []description.Server{
				{Addr: address.Address("one:27017"), Kind: description.Standalone, WireVersion: &description.VersionRange{Max: 1, Min: 1}},
				{Addr: address.Address("two:27017"), Kind: description.Standalone, WireVersion: &description.VersionRange{Max: 9, Min: 2}},
				{Addr: address.Address("three:27017"), Kind: description.Standalone, WireVersion: &description.VersionRange{Max: 9, Min: 2}},
			},
		}
		want := fmt.Errorf(
			"server at %s reports wire version %d, but this version of the Go driver requires "+
				"at least 6 (MongoDB 3.6)",
			desc.Servers[0].Addr.String(),
			desc.Servers[0].WireVersion.Max,
		)
		desc.CompatibilityErr = want
		atomic.StoreInt64(&topo.state, topologyConnected)
		topo.desc.Store(desc)
		_, err = topo.SelectServer(context.Background(), selectFirst)
		assert.Equal(t, err, want, "expected %v, got %v", want, err)
	})
	t.Run("Updated", func(t *testing.T) {
		topo, err := New(nil)
		noerr(t, err)
		desc := description.Topology{Servers: []description.Server{}}
		subCh := make(chan description.Topology, 1)
		subCh <- desc

		resp := make(chan []description.Server)
		go func() {
			state := newServerSelectionState(selectFirst, nil)
			srvs, err := topo.selectServerFromSubscription(context.Background(), subCh, state)
			noerr(t, err)
			resp <- srvs
		}()

		desc = description.Topology{
			Servers: []description.Server{
				{Addr: address.Address("one"), Kind: description.Standalone},
				{Addr: address.Address("two"), Kind: description.Standalone},
				{Addr: address.Address("three"), Kind: description.Standalone},
			},
		}
		select {
		case subCh <- desc:
		case <-time.After(100 * time.Millisecond):
			t.Error("Timed out while trying to send topology description")
		}

		var srvs []description.Server
		select {
		case srvs = <-resp:
		case <-time.After(100 * time.Millisecond):
			t.Errorf("Timed out while trying to retrieve selected servers")
		}

		if len(srvs) != 1 {
			t.Errorf("Incorrect number of descriptions returned. got %d; want %d", len(srvs), 1)
		}
		if srvs[0].Addr != desc.Servers[0].Addr {
			t.Errorf("Incorrect sever selected. got %s; want %s", srvs[0].Addr, desc.Servers[0].Addr)
		}
	})
	t.Run("Cancel", func(t *testing.T) {
		desc := description.Topology{
			Servers: []description.Server{
				{Addr: address.Address("one"), Kind: description.Standalone},
				{Addr: address.Address("two"), Kind: description.Standalone},
				{Addr: address.Address("three"), Kind: description.Standalone},
			},
		}
		topo, err := New(nil)
		noerr(t, err)
		subCh := make(chan description.Topology, 1)
		subCh <- desc
		resp := make(chan error)
		ctx, cancel := context.WithCancel(context.Background())
		go func() {
			state := newServerSelectionState(selectNone, nil)
			_, err := topo.selectServerFromSubscription(ctx, subCh, state)
			resp <- err
		}()

		select {
		case err := <-resp:
			t.Errorf("Received error from server selection too soon: %v", err)
		case <-time.After(100 * time.Millisecond):
		}

		cancel()

		select {
		case err = <-resp:
		case <-time.After(100 * time.Millisecond):
			t.Errorf("Timed out while trying to retrieve selected servers")
		}

		want := ServerSelectionError{Wrapped: context.Canceled, Desc: desc}
		assert.Equal(t, err, want, "Incorrect error received. got %v; want %v", err, want)
	})
	t.Run("Timeout", func(t *testing.T) {
		desc := description.Topology{
			Servers: []description.Server{
				{Addr: address.Address("one"), Kind: description.Standalone},
				{Addr: address.Address("two"), Kind: description.Standalone},
				{Addr: address.Address("three"), Kind: description.Standalone},
			},
		}
		topo, err := New(nil)
		noerr(t, err)
		subCh := make(chan description.Topology, 1)
		subCh <- desc
		resp := make(chan error)
		timeout := make(chan time.Time)
		go func() {
			state := newServerSelectionState(selectNone, timeout)
			_, err := topo.selectServerFromSubscription(context.Background(), subCh, state)
			resp <- err
		}()

		select {
		case err := <-resp:
			t.Errorf("Received error from server selection too soon: %v", err)
		case timeout <- time.Now():
		}

		select {
		case err = <-resp:
		case <-time.After(100 * time.Millisecond):
			t.Errorf("Timed out while trying to retrieve selected servers")
		}

		if err == nil {
			t.Fatalf("did not receive error from server selection")
		}
	})
	t.Run("Error", func(t *testing.T) {
		desc := description.Topology{
			Servers: []description.Server{
				{Addr: address.Address("one"), Kind: description.Standalone},
				{Addr: address.Address("two"), Kind: description.Standalone},
				{Addr: address.Address("three"), Kind: description.Standalone},
			},
		}
		topo, err := New(nil)
		noerr(t, err)
		subCh := make(chan description.Topology, 1)
		subCh <- desc
		resp := make(chan error)
		timeout := make(chan time.Time)
		go func() {
			state := newServerSelectionState(selectError, timeout)
			_, err := topo.selectServerFromSubscription(context.Background(), subCh, state)
			resp <- err
		}()

		select {
		case err = <-resp:
		case <-time.After(100 * time.Millisecond):
			t.Errorf("Timed out while trying to retrieve selected servers")
		}

		if err == nil {
			t.Fatalf("did not receive error from server selection")
		}
	})
	t.Run("findServer returns topology kind", func(t *testing.T) {
		topo, err := New(nil)
		noerr(t, err)
		atomic.StoreInt64(&topo.state, topologyConnected)
		srvr, err := ConnectServer(address.Address("one"), topo.updateCallback, topo.id)
		noerr(t, err)
		topo.servers[address.Address("one")] = srvr
		desc := topo.desc.Load().(description.Topology)
		desc.Kind = description.Single
		topo.desc.Store(desc)

		selected := description.Server{Addr: address.Address("one")}

		ss, err := topo.FindServer(selected)
		noerr(t, err)
		if ss.Kind != description.Single {
			t.Errorf("findServer does not properly set the topology description kind. got %v; want %v", ss.Kind, description.Single)
		}
	})
	t.Run("Update on not primary error", func(t *testing.T) {
		topo, err := New(nil)
		noerr(t, err)
		atomic.StoreInt64(&topo.state, topologyConnected)

		addr1 := address.Address("one")
		addr2 := address.Address("two")
		addr3 := address.Address("three")
		desc := description.Topology{
			Servers: []description.Server{
				{Addr: addr1, Kind: description.RSPrimary},
				{Addr: addr2, Kind: description.RSSecondary},
				{Addr: addr3, Kind: description.RSSecondary},
			},
		}

		// manually add the servers to the topology
		for _, srv := range desc.Servers {
			s, err := ConnectServer(srv.Addr, topo.updateCallback, topo.id)
			noerr(t, err)
			topo.servers[srv.Addr] = s
		}

		// Send updated description
		desc = description.Topology{
			Servers: []description.Server{
				{Addr: addr1, Kind: description.RSSecondary},
				{Addr: addr2, Kind: description.RSPrimary},
				{Addr: addr3, Kind: description.RSSecondary},
			},
		}

		subCh := make(chan description.Topology, 1)
		subCh <- desc

		// send a not primary error to the server forcing an update
		serv, err := topo.FindServer(desc.Servers[0])
		noerr(t, err)
		atomic.StoreInt64(&serv.state, serverConnected)
		_ = serv.ProcessError(driver.Error{Message: internal.LegacyNotPrimary}, initConnection{})

		resp := make(chan []description.Server)

		go func() {
			// server selection should discover the new topology
			state := newServerSelectionState(description.WriteSelector(), nil)
			srvs, err := topo.selectServerFromSubscription(context.Background(), subCh, state)
			noerr(t, err)
			resp <- srvs
		}()

		var srvs []description.Server
		select {
		case srvs = <-resp:
		case <-time.After(100 * time.Millisecond):
			t.Errorf("Timed out while trying to retrieve selected servers")
		}

		if len(srvs) != 1 {
			t.Errorf("Incorrect number of descriptions returned. got %d; want %d", len(srvs), 1)
		}
		if srvs[0].Addr != desc.Servers[1].Addr {
			t.Errorf("Incorrect sever selected. got %s; want %s", srvs[0].Addr, desc.Servers[1].Addr)
		}
	})
	t.Run("fast path does not subscribe or check timeouts", func(t *testing.T) {
		// Assert that the server selection fast path does not create a Subscription or check for timeout errors.
		topo, err := New(nil)
		noerr(t, err)
		atomic.StoreInt64(&topo.state, topologyConnected)

		primaryAddr := address.Address("one")
		desc := description.Topology{
			Servers: []description.Server{
				{Addr: primaryAddr, Kind: description.RSPrimary},
			},
		}
		topo.desc.Store(desc)
		for _, srv := range desc.Servers {
			s, err := ConnectServer(srv.Addr, topo.updateCallback, topo.id)
			noerr(t, err)
			topo.servers[srv.Addr] = s
		}

		// Manually close subscriptions so calls to Subscribe will error and pass in a cancelled context to ensure the
		// fast path ignores timeout errors.
		topo.subscriptionsClosed = true
		ctx, cancel := context.WithCancel(context.Background())
		cancel()
		selectedServer, err := topo.SelectServer(ctx, description.WriteSelector())
		noerr(t, err)
		selectedAddr := selectedServer.(*SelectedServer).address
		assert.Equal(t, primaryAddr, selectedAddr, "expected address %v, got %v", primaryAddr, selectedAddr)
	})
	t.Run("default to selecting from subscription if fast path fails", func(t *testing.T) {
		topo, err := New(nil)
		noerr(t, err)

		atomic.StoreInt64(&topo.state, topologyConnected)
		desc := description.Topology{
			Servers: []description.Server{},
		}
		topo.desc.Store(desc)

		topo.subscriptionsClosed = true
		_, err = topo.SelectServer(context.Background(), description.WriteSelector())
		assert.Equal(t, ErrSubscribeAfterClosed, err, "expected error %v, got %v", ErrSubscribeAfterClosed, err)
	})
}

func TestSessionTimeout(t *testing.T) {
<<<<<<< HEAD
	uint32ToPtr := func(u uint32) *uint32 { return &u }
=======
	int64ToPtr := func(i64 int64) *int64 { return &i64 }
>>>>>>> 26f508fb

	t.Run("UpdateSessionTimeout", func(t *testing.T) {
		topo, err := New(nil)
		noerr(t, err)
		topo.servers["foo"] = nil
		topo.fsm.Servers = []description.Server{
			{
				Addr:                     address.Address("foo").Canonicalize(),
				Kind:                     description.RSPrimary,
				SessionTimeoutMinutes:    60,
<<<<<<< HEAD
				SessionTimeoutMinutesPtr: uint32ToPtr(60),
=======
				SessionTimeoutMinutesPtr: int64ToPtr(60),
>>>>>>> 26f508fb
			},
		}

		ctx, cancel := context.WithTimeout(context.Background(), testTimeout)
		defer cancel()

		desc := description.Server{
			Addr:                     "foo",
			Kind:                     description.RSPrimary,
<<<<<<< HEAD
			SessionTimeoutMinutes:    60,
			SessionTimeoutMinutesPtr: uint32ToPtr(30),
=======
			SessionTimeoutMinutes:    30,
			SessionTimeoutMinutesPtr: int64ToPtr(30),
>>>>>>> 26f508fb
		}
		topo.apply(ctx, desc)

		currDesc := topo.desc.Load().(description.Topology)
<<<<<<< HEAD
		require.NotNil(t, currDesc.SessionTimeoutMinutesPtr,
			"session timeout minutes mismatch. got: nil. expected: 20")

		require.Equal(t, *currDesc.SessionTimeoutMinutesPtr, uint32(30),
			"session timeout minutes mismatch. got: %d. expected: 30", *currDesc.SessionTimeoutMinutesPtr)
=======
		want := int64(30)
		require.Equal(t, &want, currDesc.SessionTimeoutMinutesPtr,
			"session timeout minutes mismatch")
>>>>>>> 26f508fb

	})
	t.Run("MultipleUpdates", func(t *testing.T) {
		topo, err := New(nil)
		noerr(t, err)
		topo.fsm.Kind = description.ReplicaSetWithPrimary
		topo.servers["foo"] = nil
		topo.servers["bar"] = nil
		topo.fsm.Servers = []description.Server{
			{
				Addr:                     address.Address("foo").Canonicalize(),
				Kind:                     description.RSPrimary,
				SessionTimeoutMinutes:    60,
<<<<<<< HEAD
				SessionTimeoutMinutesPtr: uint32ToPtr(60),
=======
				SessionTimeoutMinutesPtr: int64ToPtr(60),
>>>>>>> 26f508fb
			},
			{
				Addr:                     address.Address("bar").Canonicalize(),
				Kind:                     description.RSSecondary,
				SessionTimeoutMinutes:    60,
<<<<<<< HEAD
				SessionTimeoutMinutesPtr: uint32ToPtr(60),
=======
				SessionTimeoutMinutesPtr: int64ToPtr(60),
>>>>>>> 26f508fb
			},
		}

		ctx, cancel := context.WithTimeout(context.Background(), testTimeout)
		defer cancel()

		desc1 := description.Server{
			Addr:                     "foo",
			Kind:                     description.RSPrimary,
<<<<<<< HEAD
			SessionTimeoutMinutes:    20,
			SessionTimeoutMinutesPtr: uint32ToPtr(30),
=======
			SessionTimeoutMinutes:    30,
			SessionTimeoutMinutesPtr: int64ToPtr(30),
>>>>>>> 26f508fb
			Members:                  []address.Address{address.Address("foo").Canonicalize(), address.Address("bar").Canonicalize()},
		}
		// should update because new timeout is lower
		desc2 := description.Server{
			Addr:                     "bar",
			Kind:                     description.RSPrimary,
			SessionTimeoutMinutes:    20,
<<<<<<< HEAD
			SessionTimeoutMinutesPtr: uint32ToPtr(20),
=======
			SessionTimeoutMinutesPtr: int64ToPtr(20),
>>>>>>> 26f508fb
			Members:                  []address.Address{address.Address("foo").Canonicalize(), address.Address("bar").Canonicalize()},
		}
		topo.apply(ctx, desc1)
		topo.apply(ctx, desc2)

		currDesc := topo.Description()
<<<<<<< HEAD
		require.NotNil(t, currDesc.SessionTimeoutMinutesPtr,
			"session timout miniutes mismatch. got: nil. expected: 20")

		require.Equal(t, *currDesc.SessionTimeoutMinutesPtr, uint32(20),
			"session timeout minutes mismatch. got: %d. expected: 20", *currDesc.SessionTimeoutMinutesPtr)
=======
		want := int64(20)
		require.Equal(t, &want, currDesc.SessionTimeoutMinutesPtr,
			"session timeout minutes mismatch")
>>>>>>> 26f508fb
	})
	t.Run("NoUpdate", func(t *testing.T) {
		topo, err := New(nil)
		noerr(t, err)
		topo.servers["foo"] = nil
		topo.servers["bar"] = nil
		topo.fsm.Servers = []description.Server{
			{
				Addr:                     address.Address("foo").Canonicalize(),
				Kind:                     description.RSPrimary,
				SessionTimeoutMinutes:    60,
<<<<<<< HEAD
				SessionTimeoutMinutesPtr: uint32ToPtr(60),
=======
				SessionTimeoutMinutesPtr: int64ToPtr(60),
>>>>>>> 26f508fb
			},
			{
				Addr:                     address.Address("bar").Canonicalize(),
				Kind:                     description.RSSecondary,
				SessionTimeoutMinutes:    60,
<<<<<<< HEAD
				SessionTimeoutMinutesPtr: uint32ToPtr(60),
=======
				SessionTimeoutMinutesPtr: int64ToPtr(60),
>>>>>>> 26f508fb
			},
		}

		ctx, cancel := context.WithTimeout(context.Background(), testTimeout)
		defer cancel()

		desc1 := description.Server{
			Addr:                     "foo",
			Kind:                     description.RSPrimary,
			SessionTimeoutMinutes:    20,
<<<<<<< HEAD
			SessionTimeoutMinutesPtr: uint32ToPtr(20),
=======
			SessionTimeoutMinutesPtr: int64ToPtr(20),
>>>>>>> 26f508fb
			Members:                  []address.Address{address.Address("foo").Canonicalize(), address.Address("bar").Canonicalize()},
		}
		// should not update because new timeout is higher
		desc2 := description.Server{
			Addr:                     "bar",
			Kind:                     description.RSPrimary,
			SessionTimeoutMinutes:    30,
<<<<<<< HEAD
			SessionTimeoutMinutesPtr: uint32ToPtr(30),
=======
			SessionTimeoutMinutesPtr: int64ToPtr(30),
>>>>>>> 26f508fb
			Members:                  []address.Address{address.Address("foo").Canonicalize(), address.Address("bar").Canonicalize()},
		}
		topo.apply(ctx, desc1)
		topo.apply(ctx, desc2)

		currDesc := topo.desc.Load().(description.Topology)
<<<<<<< HEAD
		require.NotNil(t, currDesc.SessionTimeoutMinutesPtr,
			"session timout miniutes mismatch. got: nil. expected: 20")

		require.Equal(t, *currDesc.SessionTimeoutMinutesPtr, uint32(20),
			"session timeout minutes mismatch. got: %d. expected: 20", *currDesc.SessionTimeoutMinutesPtr)
=======
		want := int64(20)
		require.Equal(t, &want, currDesc.SessionTimeoutMinutesPtr,
			"session timeout minutes mismatch")
>>>>>>> 26f508fb
	})
	t.Run("TimeoutDataBearing", func(t *testing.T) {
		topo, err := New(nil)
		noerr(t, err)
		topo.servers["foo"] = nil
		topo.servers["bar"] = nil
		topo.fsm.Servers = []description.Server{
			{
				Addr:                     address.Address("foo").Canonicalize(),
				Kind:                     description.RSPrimary,
				SessionTimeoutMinutes:    60,
<<<<<<< HEAD
				SessionTimeoutMinutesPtr: uint32ToPtr(60),
=======
				SessionTimeoutMinutesPtr: int64ToPtr(60),
>>>>>>> 26f508fb
			},
			{
				Addr:                     address.Address("bar").Canonicalize(),
				Kind:                     description.RSSecondary,
				SessionTimeoutMinutes:    60,
<<<<<<< HEAD
				SessionTimeoutMinutesPtr: uint32ToPtr(60),
=======
				SessionTimeoutMinutesPtr: int64ToPtr(60),
>>>>>>> 26f508fb
			},
		}

		ctx, cancel := context.WithTimeout(context.Background(), testTimeout)
		defer cancel()

		desc1 := description.Server{
			Addr:                     "foo",
			Kind:                     description.RSPrimary,
			SessionTimeoutMinutes:    20,
<<<<<<< HEAD
			SessionTimeoutMinutesPtr: uint32ToPtr(20),
=======
			SessionTimeoutMinutesPtr: int64ToPtr(20),
>>>>>>> 26f508fb
			Members:                  []address.Address{address.Address("foo").Canonicalize(), address.Address("bar").Canonicalize()},
		}
		// should not update because not a data bearing server
		desc2 := description.Server{
			Addr:                     "bar",
			Kind:                     description.Unknown,
			SessionTimeoutMinutes:    10,
<<<<<<< HEAD
			SessionTimeoutMinutesPtr: uint32ToPtr(10),
=======
			SessionTimeoutMinutesPtr: int64ToPtr(10),
>>>>>>> 26f508fb
			Members:                  []address.Address{address.Address("foo").Canonicalize(), address.Address("bar").Canonicalize()},
		}
		topo.apply(ctx, desc1)
		topo.apply(ctx, desc2)

		currDesc := topo.desc.Load().(description.Topology)
<<<<<<< HEAD
		require.NotNil(t, currDesc.SessionTimeoutMinutesPtr,
			"session timout miniutes mismatch. got: nil. expected: 20")

		require.Equal(t, *currDesc.SessionTimeoutMinutesPtr, uint32(20),
			"session timeout minutes mismatch. got: %d. expected: 20", *currDesc.SessionTimeoutMinutesPtr)
=======
		want := int64(20)
		assert.Equal(t, &want, currDesc.SessionTimeoutMinutesPtr,
			"session timeout minutes mismatch")
>>>>>>> 26f508fb
	})
	t.Run("MixedSessionSupport", func(t *testing.T) {
		topo, err := New(nil)
		noerr(t, err)
		topo.fsm.Kind = description.ReplicaSetWithPrimary
		topo.servers["one"] = nil
		topo.servers["two"] = nil
		topo.servers["three"] = nil
		topo.fsm.Servers = []description.Server{
			{
				Addr:                     address.Address("one").Canonicalize(),
				Kind:                     description.RSPrimary,
				SessionTimeoutMinutes:    20,
<<<<<<< HEAD
				SessionTimeoutMinutesPtr: uint32ToPtr(20),
=======
				SessionTimeoutMinutesPtr: int64ToPtr(20),
>>>>>>> 26f508fb
			},
			{
				// does not support sessions
				Addr: address.Address("two").Canonicalize(),
				Kind: description.RSSecondary,
			},
			{
				Addr:                     address.Address("three").Canonicalize(),
				Kind:                     description.RSPrimary,
				SessionTimeoutMinutes:    60,
<<<<<<< HEAD
				SessionTimeoutMinutesPtr: uint32ToPtr(60),
=======
				SessionTimeoutMinutesPtr: int64ToPtr(60),
>>>>>>> 26f508fb
			},
		}

		ctx, cancel := context.WithTimeout(context.Background(), testTimeout)
		defer cancel()

		desc := description.Server{
			Addr:                     address.Address("three"),
			Kind:                     description.RSSecondary,
			SessionTimeoutMinutes:    30,
<<<<<<< HEAD
			SessionTimeoutMinutesPtr: uint32ToPtr(30),
=======
			SessionTimeoutMinutesPtr: int64ToPtr(30),
>>>>>>> 26f508fb
		}

		topo.apply(ctx, desc)

		currDesc := topo.desc.Load().(description.Topology)
		require.Nil(t, currDesc.SessionTimeoutMinutesPtr,
			"session timeout minutes mismatch. got: %d. expected: nil", currDesc.SessionTimeoutMinutes)
	})
}

func TestMinPoolSize(t *testing.T) {
	cfg, err := NewConfig(options.Client().SetHosts([]string{"localhost:27017"}).SetMinPoolSize(10), nil)
	if err != nil {
		t.Errorf("error constructing topology config: %v", err)
	}

	topo, err := New(cfg)
	if err != nil {
		t.Errorf("topology.New shouldn't error. got: %v", err)
	}
	err = topo.Connect()
	if err != nil {
		t.Errorf("topology.Connect shouldn't error. got: %v", err)
	}
}

func TestTopology_String_Race(_ *testing.T) {
	ch := make(chan bool)
	topo := &Topology{
		servers: make(map[address.Address]*Server),
	}

	go func() {
		topo.serversLock.Lock()
		srv := &Server{}
		srv.desc.Store(description.Server{})
		topo.servers[address.Address("127.0.0.1:27017")] = srv
		topo.serversLock.Unlock()
		ch <- true
	}()

	go func() {
		_ = topo.String()
		ch <- true
	}()

	<-ch
	<-ch
}

func TestTopologyConstruction(t *testing.T) {
	t.Run("construct with URI", func(t *testing.T) {
		testCases := []struct {
			name            string
			uri             string
			pollingRequired bool
		}{
			{"normal", "mongodb://localhost:27017", false},
		}
		for _, tc := range testCases {
			t.Run(tc.name, func(t *testing.T) {
				cfg, err := NewConfig(options.Client().ApplyURI(tc.uri), nil)
				assert.Nil(t, err, "error constructing topology config: %v", err)

				topo, err := New(cfg)
				assert.Nil(t, err, "topology.New error: %v", err)

				assert.Equal(t, tc.uri, topo.cfg.URI, "expected topology URI to be %v, got %v", tc.uri, topo.cfg.URI)
				assert.Equal(t, tc.pollingRequired, topo.pollingRequired,
					"expected topo.pollingRequired to be %v, got %v", tc.pollingRequired, topo.pollingRequired)
			})
		}
	})
}

type inWindowServer struct {
	Address  string `json:"address"`
	Type     string `json:"type"`
	AvgRTTMS int64  `json:"avg_rtt_ms"`
}

type inWindowTopology struct {
	Type    string           `json:"type"`
	Servers []inWindowServer `json:"servers"`
}

type inWindowOutcome struct {
	Tolerance           float64            `json:"tolerance"`
	ExpectedFrequencies map[string]float64 `json:"expected_frequencies"`
}

type inWindowTopologyState struct {
	Address        string `json:"address"`
	OperationCount int64  `json:"operation_count"`
}

type inWindowTestCase struct {
	TopologyDescription inWindowTopology        `json:"topology_description"`
	MockedTopologyState []inWindowTopologyState `json:"mocked_topology_state"`
	Iterations          int                     `json:"iterations"`
	Outcome             inWindowOutcome         `json:"outcome"`
}

// TestServerSelectionSpecInWindow runs the "in_window" server selection spec tests. This test is
// in the "topology" package instead of the "description" package (where the rest of the server
// selection spec tests are) because it primarily tests load-based server selection. Load-based
// server selection is implemented in Topology.SelectServer() because it requires knowledge of the
// current "operation count" (the number of currently running operations) for each server, so it
// can't be effectively accomplished just with server descriptions like most other server selection
// algorithms.
func TestServerSelectionSpecInWindow(t *testing.T) {
	const testsDir = "../../../../testdata/server-selection/in_window"

	files := helpers.FindJSONFilesInDir(t, testsDir)

	for _, file := range files {
		t.Run(file, func(t *testing.T) {
			runInWindowTest(t, testsDir, file)
		})
	}
}

func runInWindowTest(t *testing.T, directory string, filename string) {
	filepath := path.Join(directory, filename)
	content, err := ioutil.ReadFile(filepath)
	require.NoError(t, err)

	var test inWindowTestCase
	require.NoError(t, json.Unmarshal(content, &test))

	// For each server described in the test's "topology_description", create both a *Server and
	// description.Server, which are both required to run Topology.SelectServer().
	servers := make(map[string]*Server, len(test.TopologyDescription.Servers))
	descriptions := make([]description.Server, 0, len(test.TopologyDescription.Servers))
	for _, testDesc := range test.TopologyDescription.Servers {
		server := NewServer(
			address.Address(testDesc.Address),
			primitive.NilObjectID,
			withMonitoringDisabled(func(bool) bool { return true }))
		servers[testDesc.Address] = server

		desc := description.Server{
			Kind:          serverKindFromString(t, testDesc.Type),
			Addr:          address.Address(testDesc.Address),
			AverageRTT:    time.Duration(testDesc.AvgRTTMS) * time.Millisecond,
			AverageRTTSet: true,
		}

		if testDesc.AvgRTTMS > 0 {
			desc.AverageRTT = time.Duration(testDesc.AvgRTTMS) * time.Millisecond
			desc.AverageRTTSet = true
		}

		descriptions = append(descriptions, desc)
	}

	// For each server state in the test's "mocked_topology_state", set the connection pool's
	// in-use connections count to the test operation count value.
	for _, state := range test.MockedTopologyState {
		servers[state.Address].operationCount = state.OperationCount
	}

	// Create a new Topology, set the state to "connected", store a topology description
	// containing all server descriptions created from the test server descriptions, and copy
	// all *Server instances to the Topology's servers list.
	topology, err := New(nil)
	require.NoError(t, err, "error creating new Topology")
	topology.state = topologyConnected
	topology.desc.Store(description.Topology{
		Kind:    topologyKindFromString(t, test.TopologyDescription.Type),
		Servers: descriptions,
	})
	for addr, server := range servers {
		topology.servers[address.Address(addr)] = server
	}

	// Run server selection the required number of times and record how many times each server
	// address was selected.
	counts := make(map[string]int, len(test.TopologyDescription.Servers))
	for i := 0; i < test.Iterations; i++ {
		selected, err := topology.SelectServer(
			context.Background(),
			description.ReadPrefSelector(readpref.Nearest()))
		require.NoError(t, err, "error selecting server")
		counts[string(selected.(*SelectedServer).address)]++
	}

	// Convert the server selection counts to selection frequencies by dividing the counts by
	// the total number of server selection attempts.
	frequencies := make(map[string]float64, len(counts))
	for addr, count := range counts {
		frequencies[addr] = float64(count) / float64(test.Iterations)
	}

	// Assert that the observed server selection frequency for each server address matches the
	// expected server selection frequency.
	for addr, expected := range test.Outcome.ExpectedFrequencies {
		actual := frequencies[addr]

		// If the expected frequency for a given server is 1 or 0, then the observed frequency
		// MUST be exactly equal to the expected one.
		if expected == 1 || expected == 0 {
			assert.Equal(
				t,
				expected,
				actual,
				"expected frequency of %q to be equal to %f, but is %f",
				addr, expected, actual)
			continue
		}

		// Otherwise, check if the expected frequency is within the given tolerance range.
		// TODO(GODRIVER-2179): Use assert.Deltaf() when we migrate all test code to the "testify/assert" or an
		// TODO API-compatible library for assertions.
		low := expected - test.Outcome.Tolerance
		high := expected + test.Outcome.Tolerance
		assert.True(
			t,
			actual >= low && actual <= high,
			"expected frequency of %q to be in range [%f, %f], but is %f",
			addr, low, high, actual)
	}
}

func topologyKindFromString(t *testing.T, s string) description.TopologyKind {
	t.Helper()

	switch s {
	case "Single":
		return description.Single
	case "ReplicaSet":
		return description.ReplicaSet
	case "ReplicaSetNoPrimary":
		return description.ReplicaSetNoPrimary
	case "ReplicaSetWithPrimary":
		return description.ReplicaSetWithPrimary
	case "Sharded":
		return description.Sharded
	case "LoadBalanced":
		return description.LoadBalanced
	case "Unknown":
		return description.Unknown
	default:
		t.Fatalf("unrecognized topology kind: %q", s)
	}

	return description.Unknown
}

func serverKindFromString(t *testing.T, s string) description.ServerKind {
	t.Helper()

	switch s {
	case "Standalone":
		return description.Standalone
	case "RSOther":
		return description.RSMember
	case "RSPrimary":
		return description.RSPrimary
	case "RSSecondary":
		return description.RSSecondary
	case "RSArbiter":
		return description.RSArbiter
	case "RSGhost":
		return description.RSGhost
	case "Mongos":
		return description.Mongos
	case "LoadBalancer":
		return description.LoadBalancer
	case "PossiblePrimary", "Unknown":
		// Go does not have a PossiblePrimary server type and per the SDAM spec, this type is synonymous with Unknown.
		return description.Unknown
	default:
		t.Fatalf("unrecognized server kind: %q", s)
	}

	return description.Unknown
}

func BenchmarkSelectServerFromDescription(b *testing.B) {
	for _, bcase := range []struct {
		name        string
		serversHook func(servers []description.Server)
	}{
		{
			name:        "AllFit",
			serversHook: func(servers []description.Server) {},
		},
		{
			name: "AllButOneFit",
			serversHook: func(servers []description.Server) {
				servers[0].Kind = description.Unknown
			},
		},
		{
			name: "HalfFit",
			serversHook: func(servers []description.Server) {
				for i := 0; i < len(servers); i += 2 {
					servers[i].Kind = description.Unknown
				}
			},
		},
		{
			name: "OneFit",
			serversHook: func(servers []description.Server) {
				for i := 1; i < len(servers); i++ {
					servers[i].Kind = description.Unknown
				}
			},
		},
	} {
		bcase := bcase

		b.Run(bcase.name, func(b *testing.B) {
			s := description.Server{
				Addr:              address.Address("localhost:27017"),
				HeartbeatInterval: time.Duration(10) * time.Second,
				LastWriteTime:     time.Date(2017, 2, 11, 14, 0, 0, 0, time.UTC),
				LastUpdateTime:    time.Date(2017, 2, 11, 14, 0, 2, 0, time.UTC),
				Kind:              description.Mongos,
				WireVersion:       &description.VersionRange{Min: 0, Max: 5},
			}
			servers := make([]description.Server, 100)
			for i := 0; i < len(servers); i++ {
				servers[i] = s
			}
			bcase.serversHook(servers)
			desc := description.Topology{
				Servers: servers,
			}

			timeout := make(chan time.Time)
			b.ResetTimer()
			b.RunParallel(func(p *testing.PB) {
				b.ReportAllocs()
				for p.Next() {
					var c Topology
					_, _ = c.selectServerFromDescription(desc, newServerSelectionState(selectNone, timeout))
				}
			})
		})
	}
}<|MERGE_RESOLUTION|>--- conflicted
+++ resolved
@@ -414,11 +414,7 @@
 }
 
 func TestSessionTimeout(t *testing.T) {
-<<<<<<< HEAD
-	uint32ToPtr := func(u uint32) *uint32 { return &u }
-=======
 	int64ToPtr := func(i64 int64) *int64 { return &i64 }
->>>>>>> 26f508fb
 
 	t.Run("UpdateSessionTimeout", func(t *testing.T) {
 		topo, err := New(nil)
@@ -429,11 +425,7 @@
 				Addr:                     address.Address("foo").Canonicalize(),
 				Kind:                     description.RSPrimary,
 				SessionTimeoutMinutes:    60,
-<<<<<<< HEAD
-				SessionTimeoutMinutesPtr: uint32ToPtr(60),
-=======
 				SessionTimeoutMinutesPtr: int64ToPtr(60),
->>>>>>> 26f508fb
 			},
 		}
 
@@ -443,29 +435,15 @@
 		desc := description.Server{
 			Addr:                     "foo",
 			Kind:                     description.RSPrimary,
-<<<<<<< HEAD
-			SessionTimeoutMinutes:    60,
-			SessionTimeoutMinutesPtr: uint32ToPtr(30),
-=======
 			SessionTimeoutMinutes:    30,
 			SessionTimeoutMinutesPtr: int64ToPtr(30),
->>>>>>> 26f508fb
 		}
 		topo.apply(ctx, desc)
 
 		currDesc := topo.desc.Load().(description.Topology)
-<<<<<<< HEAD
-		require.NotNil(t, currDesc.SessionTimeoutMinutesPtr,
-			"session timeout minutes mismatch. got: nil. expected: 20")
-
-		require.Equal(t, *currDesc.SessionTimeoutMinutesPtr, uint32(30),
-			"session timeout minutes mismatch. got: %d. expected: 30", *currDesc.SessionTimeoutMinutesPtr)
-=======
 		want := int64(30)
 		require.Equal(t, &want, currDesc.SessionTimeoutMinutesPtr,
 			"session timeout minutes mismatch")
->>>>>>> 26f508fb
-
 	})
 	t.Run("MultipleUpdates", func(t *testing.T) {
 		topo, err := New(nil)
@@ -478,21 +456,13 @@
 				Addr:                     address.Address("foo").Canonicalize(),
 				Kind:                     description.RSPrimary,
 				SessionTimeoutMinutes:    60,
-<<<<<<< HEAD
-				SessionTimeoutMinutesPtr: uint32ToPtr(60),
-=======
 				SessionTimeoutMinutesPtr: int64ToPtr(60),
->>>>>>> 26f508fb
 			},
 			{
 				Addr:                     address.Address("bar").Canonicalize(),
 				Kind:                     description.RSSecondary,
 				SessionTimeoutMinutes:    60,
-<<<<<<< HEAD
-				SessionTimeoutMinutesPtr: uint32ToPtr(60),
-=======
 				SessionTimeoutMinutesPtr: int64ToPtr(60),
->>>>>>> 26f508fb
 			},
 		}
 
@@ -502,13 +472,8 @@
 		desc1 := description.Server{
 			Addr:                     "foo",
 			Kind:                     description.RSPrimary,
-<<<<<<< HEAD
-			SessionTimeoutMinutes:    20,
-			SessionTimeoutMinutesPtr: uint32ToPtr(30),
-=======
 			SessionTimeoutMinutes:    30,
 			SessionTimeoutMinutesPtr: int64ToPtr(30),
->>>>>>> 26f508fb
 			Members:                  []address.Address{address.Address("foo").Canonicalize(), address.Address("bar").Canonicalize()},
 		}
 		// should update because new timeout is lower
@@ -516,28 +481,16 @@
 			Addr:                     "bar",
 			Kind:                     description.RSPrimary,
 			SessionTimeoutMinutes:    20,
-<<<<<<< HEAD
-			SessionTimeoutMinutesPtr: uint32ToPtr(20),
-=======
 			SessionTimeoutMinutesPtr: int64ToPtr(20),
->>>>>>> 26f508fb
 			Members:                  []address.Address{address.Address("foo").Canonicalize(), address.Address("bar").Canonicalize()},
 		}
 		topo.apply(ctx, desc1)
 		topo.apply(ctx, desc2)
 
 		currDesc := topo.Description()
-<<<<<<< HEAD
-		require.NotNil(t, currDesc.SessionTimeoutMinutesPtr,
-			"session timout miniutes mismatch. got: nil. expected: 20")
-
-		require.Equal(t, *currDesc.SessionTimeoutMinutesPtr, uint32(20),
-			"session timeout minutes mismatch. got: %d. expected: 20", *currDesc.SessionTimeoutMinutesPtr)
-=======
 		want := int64(20)
 		require.Equal(t, &want, currDesc.SessionTimeoutMinutesPtr,
 			"session timeout minutes mismatch")
->>>>>>> 26f508fb
 	})
 	t.Run("NoUpdate", func(t *testing.T) {
 		topo, err := New(nil)
@@ -549,21 +502,13 @@
 				Addr:                     address.Address("foo").Canonicalize(),
 				Kind:                     description.RSPrimary,
 				SessionTimeoutMinutes:    60,
-<<<<<<< HEAD
-				SessionTimeoutMinutesPtr: uint32ToPtr(60),
-=======
 				SessionTimeoutMinutesPtr: int64ToPtr(60),
->>>>>>> 26f508fb
 			},
 			{
 				Addr:                     address.Address("bar").Canonicalize(),
 				Kind:                     description.RSSecondary,
 				SessionTimeoutMinutes:    60,
-<<<<<<< HEAD
-				SessionTimeoutMinutesPtr: uint32ToPtr(60),
-=======
 				SessionTimeoutMinutesPtr: int64ToPtr(60),
->>>>>>> 26f508fb
 			},
 		}
 
@@ -574,11 +519,7 @@
 			Addr:                     "foo",
 			Kind:                     description.RSPrimary,
 			SessionTimeoutMinutes:    20,
-<<<<<<< HEAD
-			SessionTimeoutMinutesPtr: uint32ToPtr(20),
-=======
 			SessionTimeoutMinutesPtr: int64ToPtr(20),
->>>>>>> 26f508fb
 			Members:                  []address.Address{address.Address("foo").Canonicalize(), address.Address("bar").Canonicalize()},
 		}
 		// should not update because new timeout is higher
@@ -586,28 +527,16 @@
 			Addr:                     "bar",
 			Kind:                     description.RSPrimary,
 			SessionTimeoutMinutes:    30,
-<<<<<<< HEAD
-			SessionTimeoutMinutesPtr: uint32ToPtr(30),
-=======
 			SessionTimeoutMinutesPtr: int64ToPtr(30),
->>>>>>> 26f508fb
 			Members:                  []address.Address{address.Address("foo").Canonicalize(), address.Address("bar").Canonicalize()},
 		}
 		topo.apply(ctx, desc1)
 		topo.apply(ctx, desc2)
 
 		currDesc := topo.desc.Load().(description.Topology)
-<<<<<<< HEAD
-		require.NotNil(t, currDesc.SessionTimeoutMinutesPtr,
-			"session timout miniutes mismatch. got: nil. expected: 20")
-
-		require.Equal(t, *currDesc.SessionTimeoutMinutesPtr, uint32(20),
-			"session timeout minutes mismatch. got: %d. expected: 20", *currDesc.SessionTimeoutMinutesPtr)
-=======
 		want := int64(20)
 		require.Equal(t, &want, currDesc.SessionTimeoutMinutesPtr,
 			"session timeout minutes mismatch")
->>>>>>> 26f508fb
 	})
 	t.Run("TimeoutDataBearing", func(t *testing.T) {
 		topo, err := New(nil)
@@ -619,21 +548,13 @@
 				Addr:                     address.Address("foo").Canonicalize(),
 				Kind:                     description.RSPrimary,
 				SessionTimeoutMinutes:    60,
-<<<<<<< HEAD
-				SessionTimeoutMinutesPtr: uint32ToPtr(60),
-=======
 				SessionTimeoutMinutesPtr: int64ToPtr(60),
->>>>>>> 26f508fb
 			},
 			{
 				Addr:                     address.Address("bar").Canonicalize(),
 				Kind:                     description.RSSecondary,
 				SessionTimeoutMinutes:    60,
-<<<<<<< HEAD
-				SessionTimeoutMinutesPtr: uint32ToPtr(60),
-=======
 				SessionTimeoutMinutesPtr: int64ToPtr(60),
->>>>>>> 26f508fb
 			},
 		}
 
@@ -644,11 +565,7 @@
 			Addr:                     "foo",
 			Kind:                     description.RSPrimary,
 			SessionTimeoutMinutes:    20,
-<<<<<<< HEAD
-			SessionTimeoutMinutesPtr: uint32ToPtr(20),
-=======
 			SessionTimeoutMinutesPtr: int64ToPtr(20),
->>>>>>> 26f508fb
 			Members:                  []address.Address{address.Address("foo").Canonicalize(), address.Address("bar").Canonicalize()},
 		}
 		// should not update because not a data bearing server
@@ -656,28 +573,16 @@
 			Addr:                     "bar",
 			Kind:                     description.Unknown,
 			SessionTimeoutMinutes:    10,
-<<<<<<< HEAD
-			SessionTimeoutMinutesPtr: uint32ToPtr(10),
-=======
 			SessionTimeoutMinutesPtr: int64ToPtr(10),
->>>>>>> 26f508fb
 			Members:                  []address.Address{address.Address("foo").Canonicalize(), address.Address("bar").Canonicalize()},
 		}
 		topo.apply(ctx, desc1)
 		topo.apply(ctx, desc2)
 
 		currDesc := topo.desc.Load().(description.Topology)
-<<<<<<< HEAD
-		require.NotNil(t, currDesc.SessionTimeoutMinutesPtr,
-			"session timout miniutes mismatch. got: nil. expected: 20")
-
-		require.Equal(t, *currDesc.SessionTimeoutMinutesPtr, uint32(20),
-			"session timeout minutes mismatch. got: %d. expected: 20", *currDesc.SessionTimeoutMinutesPtr)
-=======
 		want := int64(20)
 		assert.Equal(t, &want, currDesc.SessionTimeoutMinutesPtr,
 			"session timeout minutes mismatch")
->>>>>>> 26f508fb
 	})
 	t.Run("MixedSessionSupport", func(t *testing.T) {
 		topo, err := New(nil)
@@ -691,11 +596,7 @@
 				Addr:                     address.Address("one").Canonicalize(),
 				Kind:                     description.RSPrimary,
 				SessionTimeoutMinutes:    20,
-<<<<<<< HEAD
-				SessionTimeoutMinutesPtr: uint32ToPtr(20),
-=======
 				SessionTimeoutMinutesPtr: int64ToPtr(20),
->>>>>>> 26f508fb
 			},
 			{
 				// does not support sessions
@@ -706,11 +607,7 @@
 				Addr:                     address.Address("three").Canonicalize(),
 				Kind:                     description.RSPrimary,
 				SessionTimeoutMinutes:    60,
-<<<<<<< HEAD
-				SessionTimeoutMinutesPtr: uint32ToPtr(60),
-=======
 				SessionTimeoutMinutesPtr: int64ToPtr(60),
->>>>>>> 26f508fb
 			},
 		}
 
@@ -721,11 +618,7 @@
 			Addr:                     address.Address("three"),
 			Kind:                     description.RSSecondary,
 			SessionTimeoutMinutes:    30,
-<<<<<<< HEAD
-			SessionTimeoutMinutesPtr: uint32ToPtr(30),
-=======
 			SessionTimeoutMinutesPtr: int64ToPtr(30),
->>>>>>> 26f508fb
 		}
 
 		topo.apply(ctx, desc)
